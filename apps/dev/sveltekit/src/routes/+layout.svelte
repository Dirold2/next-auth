<script lang="ts">
  import Header from "$components/header.svelte"
  import "../style.css"
</script>

<<<<<<< HEAD
<div>
  <header>
    <div class="signedInStatus">
      <p class="nojs-show loaded">
        {#if $page.data.session}
          {#if $page.data.session.user?.image}
            <span
              style="background-image: url('{$page.data.session.user.image}')"
              class="avatar"
            />
          {/if}
          <span class="signedInText">
            <small>Signed in as</small><br />
            <strong
              >{$page.data.session.user?.email ??
                $page.data.session.user?.name}</strong
            >
          </span>
          <SignOut>Sign out</SignOut>
        {:else}
          <span class="notSignedInText">You are not signed in</span>
          <a href="/auth/signin" class="buttonPrimary">Sign in</a>
        {/if}
      </p>
    </div>
    <nav>
      <ul class="navItems">
        <li class="navItem"><a href="/">Home</a></li>
        <li class="navItem"><a href="/protected">Protected</a></li>
        <li class="navItem">
          <SignIn provider="github"
            ><span slot="submitButton">Sign In with GitHub</span></SignIn
          >
          <SignIn provider="sendgrid"
            ><span slot="submitButton">Sign In with SendGrid</span></SignIn
          >
          <SignIn provider="credentials" authorizationParams={{
            foo: "bar",
          }}
            >
            <span slot="submitButton">Sign In with Credentials</span>
            <div slot="credentials">
              <label for="password">Password</label>
              <input type="password" id="password" name="password" required />
            </div>
            </SignIn
          >
        </li>
      </ul>
    </nav>
  </header>
  <slot />
</div>

<style>
  :global(body) {
    font-family:
      ui-sans-serif,
      system-ui,
      -apple-system,
      BlinkMacSystemFont,
      "Segoe UI",
      Roboto,
      "Helvetica Neue",
      Arial,
      "Noto Sans",
      sans-serif,
      "Apple Color Emoji",
      "Segoe UI Emoji",
      "Segoe UI Symbol",
      "Noto Color Emoji";
    padding: 0 1rem 1rem 1rem;
    max-width: 960px;
    margin: 0 auto;
    background: #fff;
    color: #333;
  }
  :global(li),
  :global(p) {
    line-height: 1.5rem;
  }
  :global(a) {
    font-weight: 500;
  }
  :global(hr) {
    border: 1px solid #ddd;
  }
  :global(iframe) {
    background: #ccc;
    border: 1px solid #ccc;
    height: 10rem;
    width: 100%;
    border-radius: 0.5rem;
    filter: invert(1);
  }
  :global(.signInButton) {
    display: flex;
    justify-content: end;
  }
  :global(.signOutButton) {
    display: flex;
    justify-content: end;
  }

  .nojs-show {
    opacity: 1;
    top: 0;
  }
  .signedInStatus {
    display: block;
    min-height: 4rem;
    width: 100%;
  }
  .loaded {
    position: relative;
    top: 0;
    opacity: 1;
    overflow: hidden;
    border-radius: 0 0 0.6rem 0.6rem;
    padding: 0.6rem 1rem;
    margin: 0;
    background-color: rgba(0, 0, 0, 0.05);
    transition: all 0.2s ease-in;
  }
  .signedInText,
  .notSignedInText {
    position: absolute;
    padding-top: 0.8rem;
    left: 1rem;
    right: 6.5rem;
    white-space: nowrap;
    text-overflow: ellipsis;
    overflow: hidden;
    display: inherit;
    z-index: 1;
    line-height: 1.3rem;
  }
  .signedInText {
    padding-top: 0rem;
    left: 4.6rem;
  }
  .avatar {
    border-radius: 2rem;
    float: left;
    height: 2.8rem;
    width: 2.8rem;
    background-color: white;
    background-size: cover;
    background-repeat: no-repeat;
  }
  .button,
  .buttonPrimary {
    float: right;
    margin-right: -0.4rem;
    font-weight: 500;
    border-radius: 0.3rem;
    cursor: pointer;
    font-size: 1rem;
    line-height: 1.4rem;
    padding: 0.7rem 0.8rem;
    position: relative;
    z-index: 10;
    background-color: transparent;
    color: #555;
  }
  .buttonPrimary {
    background-color: #346df1;
    border-color: #346df1;
    color: #fff;
    text-decoration: none;
    padding: 0.7rem 1.4rem;
  }
  .buttonPrimary:hover {
    box-shadow: inset 0 0 5rem rgba(0, 0, 0, 0.2);
  }
  .navItems {
    margin-bottom: 2rem;
    padding: 0;
    list-style: none;
  }
  .navItem {
    display: inline-block;
    margin-right: 1rem;
  }
</style>
=======
<Header />
<slot />
>>>>>>> 9cae5d5a
<|MERGE_RESOLUTION|>--- conflicted
+++ resolved
@@ -3,7 +3,6 @@
   import "../style.css"
 </script>
 
-<<<<<<< HEAD
 <div>
   <header>
     <div class="signedInStatus">
@@ -188,8 +187,4 @@
     display: inline-block;
     margin-right: 1rem;
   }
-</style>
-=======
-<Header />
-<slot />
->>>>>>> 9cae5d5a
+</style>