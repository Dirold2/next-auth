--- conflicted
+++ resolved
@@ -3,8 +3,7 @@
 import Credentials from "@auth/sveltekit/providers/credentials"
 import Facebook from "@auth/sveltekit/providers/facebook"
 import Discord from "@auth/sveltekit/providers/discord"
-<<<<<<< HEAD
-import Nodemailer from "@auth/sveltekit/providers/nodemailer"
+import Email from "@auth/sveltekit/providers/email"
 import Google from "@auth/sveltekit/providers/google"
 import Twitter from "@auth/sveltekit/providers/twitter"
 import LinkedIn from "@auth/sveltekit/providers/linkedin"
@@ -18,77 +17,49 @@
 import Reddit from "@auth/sveltekit/providers/reddit"
 import Spotify from "@auth/sveltekit/providers/spotify"
 import SendGrid from "@auth/sveltekit/providers/sendgrid"
-// import { UnstorageAdapter } from "@auth/unstorage-adapter";
-=======
-import Google from "@auth/sveltekit/providers/google"
->>>>>>> 9cae5d5a
 import { createStorage } from "unstorage"
+import { UnstorageAdapter } from "@auth/unstorage-adapter"
 
-<<<<<<< HEAD
 
-// const storage = createStorage()
-export const { handle, authorized, logOut } = SvelteKitAuth({
-  // adapter: UnstorageAdapter(storage),
-=======
 const storage = createStorage()
 export const { handle, signIn, signOut } = SvelteKitAuth({
-  debug: true,
   adapter: UnstorageAdapter(storage),
->>>>>>> 9cae5d5a
   session: {
     strategy: "jwt",
   },
   providers: [
-<<<<<<< HEAD
-    // SendGrid,
-    // Nodemailer({ server: "smtps://0.0.0.0:465?tls.rejectUnauthorized=false" }),
-    Credentials({
-      credentials: { password: { label: "Password", type: "password" } },
-      async authorize(credentials: Partial<Record<"password", unknown>>) {
-        if (typeof credentials.password !== 'string') return null;
-        const password = credentials.password as string;
-        if (password !== "pw") return null;
-=======
+    SendGrid,
+    Email({ server: "smtps://0.0.0.0:465?tls.rejectUnauthorized=false" }),
     Credentials({
       credentials: { password: { label: "Password", type: "password" } },
       async authorize(credentials) {
-        if (credentials.password !== "password") return null
->>>>>>> 9cae5d5a
+        if (credentials.password !== "pw") return null
         return {
           name: "Fill Murray",
           email: "bill@fillmurray.com",
           image: "https://source.boringavatars.com/marble/120",
           id: "1",
-<<<<<<< HEAD
           foo: "",
-        };
-=======
         }
->>>>>>> 9cae5d5a
       },
     }),
     GitHub,
     Google,
-<<<<<<< HEAD
-    // Facebook,
+    Facebook,
     GitHub,
     Discord,
-    // Twitter,
-    // Slack,
-    // LinkedIn,
-    // Okta,
-    // Apple,
-    // Auth0,
-    // Spotify,
-    // Instagram,
-    // Cognito,
-    // Twitch,
-    // Reddit,
-    // AzureAD,
-=======
-    Facebook,
-    Discord,
->>>>>>> 9cae5d5a
+    Twitter,
+    Slack,
+    LinkedIn,
+    Okta,
+    Apple,
+    Auth0,
+    Spotify,
+    Instagram,
+    Cognito,
+    Twitch,
+    Reddit,
+    AzureAD,
   ],
   theme: {
     logo: "https://authjs.dev/img/logo/logo-sm.webp",
