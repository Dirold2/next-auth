import { Auth, type AuthConfig } from "@auth/core"

// Providers
<<<<<<< HEAD
// import Apple from "@auth/core/providers/apple"
// import Auth0 from "@auth/core/providers/auth0"
// import AzureAD from "@auth/core/providers/azure-ad"
// import AzureB2C from "@auth/core/providers/azure-ad-b2c"
// import BoxyHQSAML from "@auth/core/providers/boxyhq-saml"
=======
import Apple from "@auth/core/providers/apple"
import Asgardeo from "@auth/core/providers/asgardeo"
import Auth0 from "@auth/core/providers/auth0"
import AzureAD from "@auth/core/providers/azure-ad"
import AzureB2C from "@auth/core/providers/azure-ad-b2c"
import BeyondIdentity from "@auth/core/providers/beyondidentity"
import BoxyHQSAML from "@auth/core/providers/boxyhq-saml"
>>>>>>> b96f0131
// import Cognito from "@auth/core/providers/cognito"
import Credentials from "@auth/core/providers/credentials"
// import Discord from "@auth/core/providers/discord"
// import DuendeIDS6 from "@auth/core/providers/duende-identity-server6"
// import Email from "@auth/core/providers/email"
// import Facebook from "@auth/core/providers/facebook"
// import Foursquare from "@auth/core/providers/foursquare"
// import Freshbooks from "@auth/core/providers/freshbooks"
// import GitHub from "@auth/core/providers/github"
// import Gitlab from "@auth/core/providers/gitlab"
// import Google from "@auth/core/providers/google"
// import IDS4 from "@auth/core/providers/identity-server4"
// import Instagram from "@auth/core/providers/instagram"
// import Keycloak from "@auth/core/providers/keycloak"
// import Line from "@auth/core/providers/line"
// import LinkedIn from "@auth/core/providers/linkedin"
// import Mailchimp from "@auth/core/providers/mailchimp"
// import Okta from "@auth/core/providers/okta"
<<<<<<< HEAD
// import Osu from "@auth/core/providers/osu"
// import Patreon from "@auth/core/providers/patreon"
// import Slack from "@auth/core/providers/slack"
// import Spotify from "@auth/core/providers/spotify"
// import Trakt from "@auth/core/providers/trakt"
// import Twitch from "@auth/core/providers/twitch"
// import Twitter from "@auth/core/providers/twitter"
// import Vk from "@auth/core/providers/vk"
// import Wikimedia from "@auth/core/providers/wikimedia"
// import WorkOS from "@auth/core/providers/workos"
=======
import Osu from "@auth/core/providers/osu"
import Patreon from "@auth/core/providers/patreon"
import Slack from "@auth/core/providers/slack"
import Spotify from "@auth/core/providers/spotify"
import Trakt from "@auth/core/providers/trakt"
import Twitch from "@auth/core/providers/twitch"
import Twitter from "@auth/core/providers/twitter"
import Yandex from "@auth/core/providers/yandex"
import Vk from "@auth/core/providers/vk"
import Wikimedia from "@auth/core/providers/wikimedia"
import WorkOS from "@auth/core/providers/workos"
>>>>>>> b96f0131

// // Prisma
// import { PrismaClient } from "@prisma/client"
// import { PrismaAdapter } from "@next-auth/prisma-adapter"
// const client = globalThis.prisma || new PrismaClient()
// if (process.env.NODE_ENV !== "production") globalThis.prisma = client
// const adapter = PrismaAdapter(client)

// // Fauna
// import { Client as FaunaClient } from "faunadb"
// import { FaunaAdapter } from "@next-auth/fauna-adapter"
// const opts = { secret: process.env.FAUNA_SECRET, domain: process.env.FAUNA_DOMAIN }
// const client = globalThis.fauna || new FaunaClient(opts)
// if (process.env.NODE_ENV !== "production") globalThis.fauna = client
// const adapter = FaunaAdapter(client)

// // TypeORM
// import { TypeORMLegacyAdapter } from "@next-auth/typeorm-legacy-adapter"
// const adapter = TypeORMLegacyAdapter({
//   type: "sqlite",
//   name: "next-auth-test-memory",
//   database: "./typeorm/dev.db",
//   synchronize: true,
// })

// // Supabase
// import { SupabaseAdapter } from "@next-auth/supabase-adapter"
// const adapter = SupabaseAdapter({
//   url: process.env.NEXT_PUBLIC_SUPABASE_URL,
//   secret: process.env.SUPABASE_SERVICE_ROLE_KEY,
// })

export const authConfig: AuthConfig = {
  // adapter,
  debug: process.env.NODE_ENV !== "production",
  theme: {
    logo: "https://next-auth.js.org/img/logo/logo-sm.png",
    brandColor: "#1786fb",
  },
  pages: {
    signIn: "/auth/signin",
  },
  providers: [
    Credentials({
      credentials: { password: { label: "Password", type: "password" } },
      async authorize(credentials) {
        // if (credentials.password !== "pw") return null
        return {
          name: "Fill Murray",
          email: "bill@fillmurray.com",
          image: "https://www.fillmurray.com/64/64",
          id: "1",
          foo: "",
        }
      },
    }),
<<<<<<< HEAD
    // Apple({ clientId: process.env.APPLE_ID, clientSecret: process.env.APPLE_SECRET }),
    // Auth0({ clientId: process.env.AUTH0_ID, clientSecret: process.env.AUTH0_SECRET, issuer: process.env.AUTH0_ISSUER }),
    // AzureAD({
    //   clientId: process.env.AZURE_AD_CLIENT_ID,
    //   clientSecret: process.env.AZURE_AD_CLIENT_SECRET,
    //   tenantId: process.env.AZURE_AD_TENANT_ID,
    // }),
    // AzureB2C({ clientId: process.env.AZURE_B2C_ID, clientSecret: process.env.AZURE_B2C_SECRET, issuer: process.env.AZURE_B2C_ISSUER }),
    // BoxyHQSAML({ issuer: "https://jackson-demo.boxyhq.com", clientId: "tenant=boxyhq.com&product=saml-demo.boxyhq.com", clientSecret: "dummy" }),
    // // Cognito({ clientId: process.env.COGNITO_ID, clientSecret: process.env.COGNITO_SECRET, issuer: process.env.COGNITO_ISSUER }),
    // Discord({ clientId: process.env.DISCORD_ID, clientSecret: process.env.DISCORD_SECRET }),
    // DuendeIDS6({ clientId: "interactive.confidential", clientSecret: "secret", issuer: "https://demo.duendesoftware.com" }),
    // Facebook({ clientId: process.env.FACEBOOK_ID, clientSecret: process.env.FACEBOOK_SECRET }),
    // Foursquare({ clientId: process.env.FOURSQUARE_ID, clientSecret: process.env.FOURSQUARE_SECRET }),
    // Freshbooks({ clientId: process.env.FRESHBOOKS_ID, clientSecret: process.env.FRESHBOOKS_SECRET }),
    // GitHub({ clientId: process.env.GITHUB_ID, clientSecret: process.env.GITHUB_SECRET }),
    // Gitlab({ clientId: process.env.GITLAB_ID, clientSecret: process.env.GITLAB_SECRET }),
    // Google({ clientId: process.env.GOOGLE_ID, clientSecret: process.env.GOOGLE_SECRET }),
    // // IDS4({ clientId: process.env.IDS4_ID, clientSecret: process.env.IDS4_SECRET, issuer: process.env.IDS4_ISSUER }),
    // Instagram({ clientId: process.env.INSTAGRAM_ID, clientSecret: process.env.INSTAGRAM_SECRET }),
    // // Keycloak({ clientId: process.env.KEYCLOAK_ID, clientSecret: process.env.KEYCLOAK_SECRET, issuer: process.env.KEYCLOAK_ISSUER }),
    // Line({ clientId: process.env.LINE_ID, clientSecret: process.env.LINE_SECRET }),
    // LinkedIn({ clientId: process.env.LINKEDIN_ID, clientSecret: process.env.LINKEDIN_SECRET }),
    // Mailchimp({ clientId: process.env.MAILCHIMP_ID, clientSecret: process.env.MAILCHIMP_SECRET }),
    // // Okta({ clientId: process.env.OKTA_ID, clientSecret: process.env.OKTA_SECRET, issuer: process.env.OKTA_ISSUER }),
    // Osu({ clientId: process.env.OSU_CLIENT_ID, clientSecret: process.env.OSU_CLIENT_SECRET }),
    // Patreon({ clientId: process.env.PATREON_ID, clientSecret: process.env.PATREON_SECRET }),
    // Slack({ clientId: process.env.SLACK_ID, clientSecret: process.env.SLACK_SECRET }),
    // Spotify({ clientId: process.env.SPOTIFY_ID, clientSecret: process.env.SPOTIFY_SECRET }),
    // Trakt({ clientId: process.env.TRAKT_ID, clientSecret: process.env.TRAKT_SECRET }),
    // Twitch({ clientId: process.env.TWITCH_ID, clientSecret: process.env.TWITCH_SECRET }),
    // Twitter({ clientId: process.env.TWITTER_ID, clientSecret: process.env.TWITTER_SECRET }),
    // // TwitterLegacy({ clientId: process.env.TWITTER_LEGACY_ID, clientSecret: process.env.TWITTER_LEGACY_SECRET }),
    // Vk({ clientId: process.env.VK_ID, clientSecret: process.env.VK_SECRET }),
    // Wikimedia({ clientId: process.env.WIKIMEDIA_ID, clientSecret: process.env.WIKIMEDIA_SECRET }),
    // WorkOS({ clientId: process.env.WORKOS_ID, clientSecret: process.env.WORKOS_SECRET }),
=======
    Apple({ clientId: process.env.APPLE_ID, clientSecret: process.env.APPLE_SECRET }),
    Asgardeo({ clientId: process.env.ASGARDEO_CLIENT_ID, clientSecret: process.env.ASGARDEO_CLIENT_SECRET, issuer: process.env.ASGARDEO_ISSUER }),
    Auth0({ clientId: process.env.AUTH0_ID, clientSecret: process.env.AUTH0_SECRET, issuer: process.env.AUTH0_ISSUER }),
    AzureAD({
      clientId: process.env.AZURE_AD_CLIENT_ID,
      clientSecret: process.env.AZURE_AD_CLIENT_SECRET,
      tenantId: process.env.AZURE_AD_TENANT_ID,
    }),
    AzureB2C({ clientId: process.env.AZURE_B2C_ID, clientSecret: process.env.AZURE_B2C_SECRET, issuer: process.env.AZURE_B2C_ISSUER }),
    BeyondIdentity({ clientId: process.env.BEYOND_IDENTITY_CLIENT_ID, clientSecret: process.env.BEYOND_IDENTITY_CLIENT_SECRET, issuer: process.env.BEYOND_IDENTITY_ISSUER }),
    BoxyHQSAML({ issuer: "https://jackson-demo.boxyhq.com", clientId: "tenant=boxyhq.com&product=saml-demo.boxyhq.com", clientSecret: "dummy" }),
    // Cognito({ clientId: process.env.COGNITO_ID, clientSecret: process.env.COGNITO_SECRET, issuer: process.env.COGNITO_ISSUER }),
    Discord({ clientId: process.env.DISCORD_ID, clientSecret: process.env.DISCORD_SECRET }),
    DuendeIDS6({ clientId: "interactive.confidential", clientSecret: "secret", issuer: "https://demo.duendesoftware.com" }),
    Facebook({ clientId: process.env.FACEBOOK_ID, clientSecret: process.env.FACEBOOK_SECRET }),
    Foursquare({ clientId: process.env.FOURSQUARE_ID, clientSecret: process.env.FOURSQUARE_SECRET }),
    Freshbooks({ clientId: process.env.FRESHBOOKS_ID, clientSecret: process.env.FRESHBOOKS_SECRET }),
    GitHub({ clientId: process.env.GITHUB_ID, clientSecret: process.env.GITHUB_SECRET, redirectProxy: process.env.AUTH_REDIRECT_PROXY_URL }),
    Gitlab({ clientId: process.env.GITLAB_ID, clientSecret: process.env.GITLAB_SECRET }),
    Google({ clientId: process.env.GOOGLE_ID, clientSecret: process.env.GOOGLE_SECRET }),
    // IDS4({ clientId: process.env.IDS4_ID, clientSecret: process.env.IDS4_SECRET, issuer: process.env.IDS4_ISSUER }),
    Instagram({ clientId: process.env.INSTAGRAM_ID, clientSecret: process.env.INSTAGRAM_SECRET }),
    // Keycloak({ clientId: process.env.KEYCLOAK_ID, clientSecret: process.env.KEYCLOAK_SECRET, issuer: process.env.KEYCLOAK_ISSUER }),
    Line({ clientId: process.env.LINE_ID, clientSecret: process.env.LINE_SECRET }),
    LinkedIn({ clientId: process.env.LINKEDIN_ID, clientSecret: process.env.LINKEDIN_SECRET }),
    Mailchimp({ clientId: process.env.MAILCHIMP_ID, clientSecret: process.env.MAILCHIMP_SECRET }),
    Notion({ clientId: process.env.NOTION_ID, clientSecret: process.env.NOTION_SECRET, redirectUri: process.env.NOTION_REDIRECT_URI }),
    // Okta({ clientId: process.env.OKTA_ID, clientSecret: process.env.OKTA_SECRET, issuer: process.env.OKTA_ISSUER }),
    Osu({ clientId: process.env.OSU_CLIENT_ID, clientSecret: process.env.OSU_CLIENT_SECRET }),
    Patreon({ clientId: process.env.PATREON_ID, clientSecret: process.env.PATREON_SECRET }),
    Slack({ clientId: process.env.SLACK_ID, clientSecret: process.env.SLACK_SECRET }),
    Spotify({ clientId: process.env.SPOTIFY_ID, clientSecret: process.env.SPOTIFY_SECRET }),
    Trakt({ clientId: process.env.TRAKT_ID, clientSecret: process.env.TRAKT_SECRET }),
    Twitch({ clientId: process.env.TWITCH_ID, clientSecret: process.env.TWITCH_SECRET }),
    Twitter({ clientId: process.env.TWITTER_ID, clientSecret: process.env.TWITTER_SECRET }),
    // TwitterLegacy({ clientId: process.env.TWITTER_LEGACY_ID, clientSecret: process.env.TWITTER_LEGACY_SECRET }),
    Yandex({ clientId: process.env.YANDEX_ID, clientSecret: process.env.YANDEX_SECRET }),
    Vk({ clientId: process.env.VK_ID, clientSecret: process.env.VK_SECRET }),
    Wikimedia({ clientId: process.env.WIKIMEDIA_ID, clientSecret: process.env.WIKIMEDIA_SECRET }),
    WorkOS({ clientId: process.env.WORKOS_ID, clientSecret: process.env.WORKOS_SECRET }),
>>>>>>> b96f0131
  ],
  // debug: process.env.NODE_ENV !== "production",
}

if (authConfig.adapter) {
  // TODO:
  // authOptions.providers.unshift(
  //   // NOTE: You can start a fake e-mail server with `pnpm email`
  //   // and then go to `http://localhost:1080` in the browser
  //   Email({ server: "smtp://127.0.0.1:1025?tls.rejectUnauthorized=false" })
  // )
}

// TODO: move to next-auth/edge
function AuthHandler(...args: any[]) {
  const envSecret = process.env.AUTH_SECRET ?? process.env.NEXTAUTH_SECRET
  const envTrustHost = !!(process.env.NEXTAUTH_URL ?? process.env.AUTH_TRUST_HOST ?? process.env.VERCEL ?? process.env.NODE_ENV !== "production")
  if (args.length === 1) {
    return async (req: Request) => {
      args[0].secret ??= envSecret
      args[0].trustHost ??= envTrustHost
      return Auth(req, args[0])
    }
  }
  args[1].secret ??= envSecret
  args[1].trustHost ??= envTrustHost
  return Auth(args[0], args[1])
}

export default AuthHandler(authConfig)

export const config = { runtime: "experimental-edge" }<|MERGE_RESOLUTION|>--- conflicted
+++ resolved
@@ -1,21 +1,12 @@
 import { Auth, type AuthConfig } from "@auth/core"
 
 // Providers
-<<<<<<< HEAD
-// import Apple from "@auth/core/providers/apple"
-// import Auth0 from "@auth/core/providers/auth0"
-// import AzureAD from "@auth/core/providers/azure-ad"
-// import AzureB2C from "@auth/core/providers/azure-ad-b2c"
-// import BoxyHQSAML from "@auth/core/providers/boxyhq-saml"
-=======
 import Apple from "@auth/core/providers/apple"
 import Asgardeo from "@auth/core/providers/asgardeo"
 import Auth0 from "@auth/core/providers/auth0"
 import AzureAD from "@auth/core/providers/azure-ad"
 import AzureB2C from "@auth/core/providers/azure-ad-b2c"
-import BeyondIdentity from "@auth/core/providers/beyondidentity"
 import BoxyHQSAML from "@auth/core/providers/boxyhq-saml"
->>>>>>> b96f0131
 // import Cognito from "@auth/core/providers/cognito"
 import Credentials from "@auth/core/providers/credentials"
 // import Discord from "@auth/core/providers/discord"
@@ -34,18 +25,6 @@
 // import LinkedIn from "@auth/core/providers/linkedin"
 // import Mailchimp from "@auth/core/providers/mailchimp"
 // import Okta from "@auth/core/providers/okta"
-<<<<<<< HEAD
-// import Osu from "@auth/core/providers/osu"
-// import Patreon from "@auth/core/providers/patreon"
-// import Slack from "@auth/core/providers/slack"
-// import Spotify from "@auth/core/providers/spotify"
-// import Trakt from "@auth/core/providers/trakt"
-// import Twitch from "@auth/core/providers/twitch"
-// import Twitter from "@auth/core/providers/twitter"
-// import Vk from "@auth/core/providers/vk"
-// import Wikimedia from "@auth/core/providers/wikimedia"
-// import WorkOS from "@auth/core/providers/workos"
-=======
 import Osu from "@auth/core/providers/osu"
 import Patreon from "@auth/core/providers/patreon"
 import Slack from "@auth/core/providers/slack"
@@ -57,7 +36,6 @@
 import Vk from "@auth/core/providers/vk"
 import Wikimedia from "@auth/core/providers/wikimedia"
 import WorkOS from "@auth/core/providers/workos"
->>>>>>> b96f0131
 
 // // Prisma
 // import { PrismaClient } from "@prisma/client"
@@ -114,44 +92,6 @@
         }
       },
     }),
-<<<<<<< HEAD
-    // Apple({ clientId: process.env.APPLE_ID, clientSecret: process.env.APPLE_SECRET }),
-    // Auth0({ clientId: process.env.AUTH0_ID, clientSecret: process.env.AUTH0_SECRET, issuer: process.env.AUTH0_ISSUER }),
-    // AzureAD({
-    //   clientId: process.env.AZURE_AD_CLIENT_ID,
-    //   clientSecret: process.env.AZURE_AD_CLIENT_SECRET,
-    //   tenantId: process.env.AZURE_AD_TENANT_ID,
-    // }),
-    // AzureB2C({ clientId: process.env.AZURE_B2C_ID, clientSecret: process.env.AZURE_B2C_SECRET, issuer: process.env.AZURE_B2C_ISSUER }),
-    // BoxyHQSAML({ issuer: "https://jackson-demo.boxyhq.com", clientId: "tenant=boxyhq.com&product=saml-demo.boxyhq.com", clientSecret: "dummy" }),
-    // // Cognito({ clientId: process.env.COGNITO_ID, clientSecret: process.env.COGNITO_SECRET, issuer: process.env.COGNITO_ISSUER }),
-    // Discord({ clientId: process.env.DISCORD_ID, clientSecret: process.env.DISCORD_SECRET }),
-    // DuendeIDS6({ clientId: "interactive.confidential", clientSecret: "secret", issuer: "https://demo.duendesoftware.com" }),
-    // Facebook({ clientId: process.env.FACEBOOK_ID, clientSecret: process.env.FACEBOOK_SECRET }),
-    // Foursquare({ clientId: process.env.FOURSQUARE_ID, clientSecret: process.env.FOURSQUARE_SECRET }),
-    // Freshbooks({ clientId: process.env.FRESHBOOKS_ID, clientSecret: process.env.FRESHBOOKS_SECRET }),
-    // GitHub({ clientId: process.env.GITHUB_ID, clientSecret: process.env.GITHUB_SECRET }),
-    // Gitlab({ clientId: process.env.GITLAB_ID, clientSecret: process.env.GITLAB_SECRET }),
-    // Google({ clientId: process.env.GOOGLE_ID, clientSecret: process.env.GOOGLE_SECRET }),
-    // // IDS4({ clientId: process.env.IDS4_ID, clientSecret: process.env.IDS4_SECRET, issuer: process.env.IDS4_ISSUER }),
-    // Instagram({ clientId: process.env.INSTAGRAM_ID, clientSecret: process.env.INSTAGRAM_SECRET }),
-    // // Keycloak({ clientId: process.env.KEYCLOAK_ID, clientSecret: process.env.KEYCLOAK_SECRET, issuer: process.env.KEYCLOAK_ISSUER }),
-    // Line({ clientId: process.env.LINE_ID, clientSecret: process.env.LINE_SECRET }),
-    // LinkedIn({ clientId: process.env.LINKEDIN_ID, clientSecret: process.env.LINKEDIN_SECRET }),
-    // Mailchimp({ clientId: process.env.MAILCHIMP_ID, clientSecret: process.env.MAILCHIMP_SECRET }),
-    // // Okta({ clientId: process.env.OKTA_ID, clientSecret: process.env.OKTA_SECRET, issuer: process.env.OKTA_ISSUER }),
-    // Osu({ clientId: process.env.OSU_CLIENT_ID, clientSecret: process.env.OSU_CLIENT_SECRET }),
-    // Patreon({ clientId: process.env.PATREON_ID, clientSecret: process.env.PATREON_SECRET }),
-    // Slack({ clientId: process.env.SLACK_ID, clientSecret: process.env.SLACK_SECRET }),
-    // Spotify({ clientId: process.env.SPOTIFY_ID, clientSecret: process.env.SPOTIFY_SECRET }),
-    // Trakt({ clientId: process.env.TRAKT_ID, clientSecret: process.env.TRAKT_SECRET }),
-    // Twitch({ clientId: process.env.TWITCH_ID, clientSecret: process.env.TWITCH_SECRET }),
-    // Twitter({ clientId: process.env.TWITTER_ID, clientSecret: process.env.TWITTER_SECRET }),
-    // // TwitterLegacy({ clientId: process.env.TWITTER_LEGACY_ID, clientSecret: process.env.TWITTER_LEGACY_SECRET }),
-    // Vk({ clientId: process.env.VK_ID, clientSecret: process.env.VK_SECRET }),
-    // Wikimedia({ clientId: process.env.WIKIMEDIA_ID, clientSecret: process.env.WIKIMEDIA_SECRET }),
-    // WorkOS({ clientId: process.env.WORKOS_ID, clientSecret: process.env.WORKOS_SECRET }),
-=======
     Apple({ clientId: process.env.APPLE_ID, clientSecret: process.env.APPLE_SECRET }),
     Asgardeo({ clientId: process.env.ASGARDEO_CLIENT_ID, clientSecret: process.env.ASGARDEO_CLIENT_SECRET, issuer: process.env.ASGARDEO_ISSUER }),
     Auth0({ clientId: process.env.AUTH0_ID, clientSecret: process.env.AUTH0_SECRET, issuer: process.env.AUTH0_ISSUER }),
@@ -192,7 +132,6 @@
     Vk({ clientId: process.env.VK_ID, clientSecret: process.env.VK_SECRET }),
     Wikimedia({ clientId: process.env.WIKIMEDIA_ID, clientSecret: process.env.WIKIMEDIA_SECRET }),
     WorkOS({ clientId: process.env.WORKOS_ID, clientSecret: process.env.WORKOS_SECRET }),
->>>>>>> b96f0131
   ],
   // debug: process.env.NODE_ENV !== "production",
 }
