import NextAuth, { type NextAuthOptions } from "next-auth"
<<<<<<< HEAD
import jwt from "jsonwebtoken"
=======
>>>>>>> c4352a7d

// Providers
import Apple from "next-auth/providers/apple"
import Auth0 from "next-auth/providers/auth0"
import AzureAD from "next-auth/providers/azure-ad"
import AzureB2C from "next-auth/providers/azure-ad-b2c"
import BoxyHQSAML from "next-auth/providers/boxyhq-saml"
import Cognito from "next-auth/providers/cognito"
import Credentials from "next-auth/providers/credentials"
import Discord from "next-auth/providers/discord"
import DuendeIDS6 from "next-auth/providers/duende-identity-server6"
import Email from "next-auth/providers/email"
import Facebook from "next-auth/providers/facebook"
import Foursquare from "next-auth/providers/foursquare"
import Freshbooks from "next-auth/providers/freshbooks"
import GitHub from "next-auth/providers/github"
import Gitlab from "next-auth/providers/gitlab"
import Google from "next-auth/providers/google"
import IDS4 from "next-auth/providers/identity-server4"
import Instagram from "next-auth/providers/instagram"
import Keycloak from "next-auth/providers/keycloak"
import Line from "next-auth/providers/line"
import LinkedIn from "next-auth/providers/linkedin"
import Mailchimp from "next-auth/providers/mailchimp"
import Okta from "next-auth/providers/okta"
import Osu from "next-auth/providers/osu"
import Patreon from "next-auth/providers/patreon"
import Slack from "next-auth/providers/slack"
import Spotify from "next-auth/providers/spotify"
import Trakt from "next-auth/providers/trakt"
import Twitch from "next-auth/providers/twitch"
import Twitter, { TwitterLegacy } from "next-auth/providers/twitter"
import Vk from "next-auth/providers/vk"
import Wikimedia from "next-auth/providers/wikimedia"
import WorkOS from "next-auth/providers/workos"

// // Prisma
// import { PrismaClient } from "@prisma/client"
// import { PrismaAdapter } from "@next-auth/prisma-adapter"
// const client = globalThis.prisma || new PrismaClient()
// if (process.env.NODE_ENV !== "production") globalThis.prisma = client
// const adapter = PrismaAdapter(client)

// // Fauna
// import { Client as FaunaClient } from "faunadb"
// import { FaunaAdapter } from "@next-auth/fauna-adapter"
// const opts = { secret: process.env.FAUNA_SECRET, domain: process.env.FAUNA_DOMAIN }
// const client = globalThis.fauna || new FaunaClient(opts)
// if (process.env.NODE_ENV !== "production") globalThis.fauna = client
// const adapter = FaunaAdapter(client)

// // TypeORM
// import { TypeORMLegacyAdapter } from "@next-auth/typeorm-legacy-adapter"
// const adapter = TypeORMLegacyAdapter({
//   type: "sqlite",
//   name: "next-auth-test-memory",
//   database: "./typeorm/dev.db",
//   synchronize: true,
// })

// // Supabase
// import { SupabaseAdapter } from "@next-auth/supabase-adapter"
// const adapter = SupabaseAdapter({
//   url: process.env.NEXT_PUBLIC_SUPABASE_URL,
//   secret: process.env.SUPABASE_SERVICE_ROLE_KEY,
// })

export const authOptions: NextAuthOptions = {
  // adapter,
  debug: process.env.NODE_ENV !== "production",
  theme: {
    logo: "https://next-auth.js.org/img/logo/logo-sm.png",
    brandColor: "#1786fb",
  },
  providers: [
    Credentials({
      credentials: { password: { label: "Password", type: "password" } },
      async authorize(credentials) {
        if (credentials.password !== "pw") return null
        return { name: "Fill Murray", email: "bill@fillmurray.com", image: "https://www.fillmurray.com/64/64" }
      },
    }),
    Apple({ clientId: process.env.APPLE_ID, clientSecret: process.env.APPLE_SECRET }),
    Auth0({ clientId: process.env.AUTH0_ID, clientSecret: process.env.AUTH0_SECRET, issuer: process.env.AUTH0_ISSUER }),
    AzureAD({ clientId: process.env.AZURE_AD_CLIENT_ID, clientSecret: process.env.AZURE_AD_CLIENT_SECRET, tenantId: process.env.AZURE_AD_TENANT_ID }),
    AzureB2C({ clientId: process.env.AZURE_B2C_ID, clientSecret: process.env.AZURE_B2C_SECRET, issuer: process.env.AZURE_B2C_ISSUER }),
    BoxyHQSAML({ issuer: "https://jackson-demo.boxyhq.com", clientId: "tenant=boxyhq.com&product=saml-demo.boxyhq.com", clientSecret: "dummy" }),
    Cognito({ clientId: process.env.COGNITO_ID, clientSecret: process.env.COGNITO_SECRET, issuer: process.env.COGNITO_ISSUER }),
    Discord({ clientId: process.env.DISCORD_ID, clientSecret: process.env.DISCORD_SECRET }),
    DuendeIDS6({ clientId: "interactive.confidential", clientSecret: "secret", issuer: "https://demo.duendesoftware.com" }),
    Facebook({ clientId: process.env.FACEBOOK_ID, clientSecret: process.env.FACEBOOK_SECRET }),
    Foursquare({ clientId: process.env.FOURSQUARE_ID, clientSecret: process.env.FOURSQUARE_SECRET }),
    Freshbooks({ clientId: process.env.FRESHBOOKS_ID, clientSecret: process.env.FRESHBOOKS_SECRET }),
    GitHub({ clientId: process.env.GITHUB_ID, clientSecret: process.env.GITHUB_SECRET }),
    Gitlab({ clientId: process.env.GITLAB_ID, clientSecret: process.env.GITLAB_SECRET }),
    Google({ clientId: process.env.GOOGLE_ID, clientSecret: process.env.GOOGLE_SECRET }),
    IDS4({ clientId: process.env.IDS4_ID, clientSecret: process.env.IDS4_SECRET, issuer: process.env.IDS4_ISSUER }),
    Instagram({ clientId: process.env.INSTAGRAM_ID, clientSecret: process.env.INSTAGRAM_SECRET }),
    Keycloak({ clientId: process.env.KEYCLOAK_ID, clientSecret: process.env.KEYCLOAK_SECRET, issuer: process.env.KEYCLOAK_ISSUER }),
    Line({ clientId: process.env.LINE_ID, clientSecret: process.env.LINE_SECRET }),
    LinkedIn({ clientId: process.env.LINKEDIN_ID, clientSecret: process.env.LINKEDIN_SECRET }),
    Mailchimp({ clientId: process.env.MAILCHIMP_ID, clientSecret: process.env.MAILCHIMP_SECRET }),
    Okta({ clientId: process.env.OKTA_ID, clientSecret: process.env.OKTA_SECRET, issuer: process.env.OKTA_ISSUER }),
    Osu({ clientId: process.env.OSU_CLIENT_ID, clientSecret: process.env.OSU_CLIENT_SECRET }),
    Patreon({ clientId: process.env.PATREON_ID, clientSecret: process.env.PATREON_SECRET }),
    Slack({ clientId: process.env.SLACK_ID, clientSecret: process.env.SLACK_SECRET }),
    Spotify({ clientId: process.env.SPOTIFY_ID, clientSecret: process.env.SPOTIFY_SECRET }),
    Trakt({ clientId: process.env.TRAKT_ID, clientSecret: process.env.TRAKT_SECRET }),
    Twitch({ clientId: process.env.TWITCH_ID, clientSecret: process.env.TWITCH_SECRET }),
    Twitter({ version: "2.0", clientId: process.env.TWITTER_ID, clientSecret: process.env.TWITTER_SECRET }),
    TwitterLegacy({ clientId: process.env.TWITTER_LEGACY_ID, clientSecret: process.env.TWITTER_LEGACY_SECRET }),
    Vk({ clientId: process.env.VK_ID, clientSecret: process.env.VK_SECRET }),
    Wikimedia({ clientId: process.env.WIKIMEDIA_ID, clientSecret: process.env.WIKIMEDIA_SECRET }),
    WorkOS({ clientId: process.env.WORKOS_ID, clientSecret: process.env.WORKOS_SECRET }),
  ],
}

if (authOptions.adapter) {
  authOptions.providers.unshift(
    // NOTE: You can start a fake e-mail server with `pnpm email`
    // and then go to `http://localhost:1080` in the browser
    Email({ server: "smtp://127.0.0.1:1025?tls.rejectUnauthorized=false" })
  )
}

export default NextAuth(authOptions)<|MERGE_RESOLUTION|>--- conflicted
+++ resolved
@@ -1,8 +1,4 @@
 import NextAuth, { type NextAuthOptions } from "next-auth"
-<<<<<<< HEAD
-import jwt from "jsonwebtoken"
-=======
->>>>>>> c4352a7d
 
 // Providers
 import Apple from "next-auth/providers/apple"
