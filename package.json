--- conflicted
+++ resolved
@@ -5,8 +5,6 @@
   "homepage": "https://next-auth.js.org",
   "repository": "https://github.com/nextauthjs/next-auth.git",
   "author": "Iain Collins <me@iaincollins.com>",
-<<<<<<< HEAD
-=======
   "main": "index.js",
   "types": "./index.d.ts",
   "keywords": [
@@ -30,18 +28,12 @@
     "./providers/*": "./dist/providers/*.js",
     "./errors": "./dist/lib/errors.js"
   },
->>>>>>> ad470976
   "scripts": {
     "build": "npm run build:js && npm run build:css",
     "build:js": "node ./config/build.js && babel --config-file ./config/babel.config.json src --out-dir dist",
     "build:css": "postcss --config config/postcss.config.js src/**/*.css --base src --dir dist && node config/wrap-css.js",
-<<<<<<< HEAD
-    "dev:with-css": "next | npm run watch:css",
-    "dev": "next",
-=======
     "dev:setup": "npm run build:css && cd app && npm i",
     "dev": "cd app && npm run dev",
->>>>>>> ad470976
     "watch": "npm run watch:js | npm run watch:css",
     "watch:js": "babel --config-file ./config/babel.config.json --watch src --out-dir dist",
     "watch:css": "postcss --config config/postcss.config.js --watch src/**/*.css --base src --dir dist",
@@ -63,18 +55,6 @@
     "publish:canary": "npm publish --tag canary",
     "lint": "eslint .",
     "lint:fix": "eslint . --fix"
-<<<<<<< HEAD
-  },
-  "main": "index.js",
-  "exports": {
-    ".": "./dist/server/index.js",
-    "./jwt": "./dist/lib/jwt.js",
-    "./adapters": "./dist/adapters/index.js",
-    "./client": "./dist/client/index.js",
-    "./providers": "./dist/providers/index.js",
-    "./providers/*": "./dist/providers/*.js"
-=======
->>>>>>> ad470976
   },
   "files": [
     "dist",
@@ -101,26 +81,12 @@
     "oauth": "^0.9.15",
     "pkce-challenge": "^2.1.0",
     "preact": "^10.4.1",
-<<<<<<< HEAD
     "preact-render-to-string": "^5.1.14"
   },
   "peerDependencies": {
     "react": "^16.13.1 || ^17",
     "react-dom": "^16.13.1 || ^17",
     "mongodb": "^3.6.6",
-=======
-    "preact-render-to-string": "^5.1.14",
-    "querystring": "^0.2.0",
-    "require_optional": "^1.0.1",
-    "typeorm": "^0.2.30"
-  },
-  "peerDependencies": {
-    "react": "^16.13.1 || ^17",
-    "react-dom": "16.13.1 || ^17"
-  },
-  "peerOptionalDependencies": {
-    "mongodb": "^3.5.9",
->>>>>>> ad470976
     "mysql": "^2.18.1",
     "mssql": "^6.2.1",
     "pg": "^8.2.1",
