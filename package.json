--- conflicted
+++ resolved
@@ -60,12 +60,7 @@
   ],
   "pnpm": {
     "patchedDependencies": {
-<<<<<<< HEAD
-      "@balazsorban/monorepo-release@0.1.8": "patches/@balazsorban__monorepo-release@0.1.8.patch",
-      "nextra@2.2.5": "patches/nextra@2.2.5.patch"
-=======
       "@balazsorban/monorepo-release@0.1.8": "patches/@balazsorban__monorepo-release@0.1.8.patch"
->>>>>>> 09402bf2
     }
   }
 }