--- conflicted
+++ resolved
@@ -78,15 +78,12 @@
 When using NextAuth.js without a database, the user object it will always be a prototype user object, with information extracted from the profile.
 :::
 
-<<<<<<< HEAD
-=======
 :::note
 Redirects returned by this callback cancel the authentication flow. Only redirect to error pages that, for example, tell the user why they're not allowed to sign in.
 
 To redirect to a page after a successful sign in, please use [the `callbackUrl` option](/getting-started/client#specifying-a-callbackurl) or [the redirect callback](/configuration/callbacks#redirect-callback).
 :::
 
->>>>>>> 832d51f1
 ## Redirect callback
 
 The redirect callback is called anytime the user is redirected to a callback URL (e.g. on signin or signout).
