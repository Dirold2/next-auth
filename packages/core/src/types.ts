/**
 *
 * This module contains public types and interfaces of the core package.
 *
 * ## Installation
 *
 * ```bash npm2yarn
 * npm install @auth/core
 * ```
 *
 * You can then import this submodule from `@auth/core/type`.
 *
 * ## Usage
 *
 * Even if you don't use TypeScript, IDEs like VSCode will pick up types to provide you with a better developer experience.
 * While you are typing, you will get suggestions about what certain objects/functions look like,
 * and sometimes links to documentation, examples, and other valuable resources.
 *
 * Generally, you will not need to import types from this module.
 * Mostly when using the `Auth` function and optionally the `AuthConfig` interface,
 * everything inside there will already be typed.
 *
 * :::tip
 * Inside the `Auth` function, you won't need to use a single type from this module.
 *
 * @example
 * ```ts title=index.ts
 * import { Auth } from "@auth/core"
 *
 * const request = new Request("https://example.com")
 * const response = await Auth(request, {
 *   callbacks: {
 *     jwt(): JWT { // <-- This is unnecessary!
 *       return { foo: "bar" }
 *     },
 *     session(
 *        { session, token }: { session: Session; token: JWT } // <-- This is unnecessary!
 *     ) {
 *       return session
 *     },
 *   }
 * })
 * ```
 * :::
 *
 * :::info
 * We are advocates of TypeScript, as it will help you catch errors at build-time, before your users do. 😉
 * :::
 *
 * ## Resources
 *
 * - [TypeScript - The Basics](https://www.typescriptlang.org/docs/handbook/2/basic-types.html)
 * - [Extending built-in types](https://authjs.dev/getting-started/typescript#module-augmentation)
 *
 * @module types
 */

import type { CookieSerializeOptions } from "cookie"
import type {
  OAuth2TokenEndpointResponse,
  OpenIDTokenEndpointResponse,
} from "oauth4webapi"
import type { Adapter, AdapterSession, AdapterUser } from "./adapters.js"
import { AuthConfig } from "./index.js"
import type { JWT, JWTOptions } from "./jwt.js"
import type { Cookie } from "./lib/utils/cookie.js"
import type { LoggerInstance } from "./lib/utils/logger.js"
import type {
  CredentialInput,
  CredentialsConfig,
  EmailConfig,
  OAuthConfigInternal,
  OIDCConfigInternal,
  ProviderType,
} from "./providers/index.js"
<<<<<<< HEAD
import {
  WebAuthnConfig,
  WebAuthnProviderType,
} from "./providers/webauthn"
=======
import type {
  WebAuthnConfig,
  WebAuthnProviderType,
} from "./providers/webauthn.js"
>>>>>>> 8a2ca6b2

export type { AuthConfig } from "./index.js"
export type { LoggerInstance }
export type Awaitable<T> = T | PromiseLike<T>
export type Awaited<T> = T extends Promise<infer U> ? U : T

<<<<<<< HEAD
export type SemverString = `v${number}` | `v${number}.${number}` | `v${number}.${number}.${number}`
=======
export type SemverString =
  | `v${number}`
  | `v${number}.${number}`
  | `v${number}.${number}.${number}`
>>>>>>> 8a2ca6b2

/**
 * Change the theme of the built-in pages.
 *
 * [Documentation](https://authjs.dev/reference/core#authconfig#theme) |
 * [Pages](https://authjs.dev/guides/basics/pages)
 */
export interface Theme {
  colorScheme?: "auto" | "dark" | "light"
  logo?: string
  brandColor?: string
  buttonText?: string
}

/**
 * Different tokens returned by OAuth Providers.
 * Some of them are available with different casing,
 * but they refer to the same value.
 */
export type TokenSet = Partial<
  OAuth2TokenEndpointResponse | OpenIDTokenEndpointResponse
> & {
  /**
   * Date of when the `access_token` expires in seconds.
   * This value is calculated from the `expires_in` value.
   *
   * @see https://www.ietf.org/rfc/rfc6749.html#section-4.2.2
   */
  expires_at?: number
}

/**
 * Usually contains information about the provider being used
 * and also extends `TokenSet`, which is different tokens returned by OAuth Providers.
 */
export interface Account extends Partial<OpenIDTokenEndpointResponse> {
  /** Provider's id for this account. Eg.: "google" */
  provider: string
  /**
   * This value depends on the type of the provider being used to create the account.
   * - oauth/oidc: The OAuth account's id, returned from the `profile()` callback.
   * - email: The user's email address.
   * - credentials: `id` returned from the `authorize()` callback
   */
  providerAccountId: string
  /** Provider's type for this account */
  type: ProviderType
  /**
   * id of the user this account belongs to
   *
   * @see https://authjs.dev/reference/core/adapters#user
   */
  userId?: string
  /**
   * Calculated value based on {@link OAuth2TokenEndpointResponse.expires_in}.
   *
   * It is the absolute timestamp (in seconds) when the {@link OAuth2TokenEndpointResponse.access_token} expires.
   *
   * This value can be used for implementing token rotation together with {@link OAuth2TokenEndpointResponse.refresh_token}.
   *
   * @see https://authjs.dev/guides/basics/refresh-token-rotation#database-strategy
   * @see https://www.rfc-editor.org/rfc/rfc6749#section-5.1
   */
  expires_at?: number
}

/**
 * The user info returned from your OAuth provider.
 *
 * @see https://openid.net/specs/openid-connect-core-1_0.html#StandardClaims
 */
export interface Profile {
  sub?: string | null
  name?: string | null
  given_name?: string | null
  family_name?: string | null
  middle_name?: string | null
  nickname?: string | null
  preferred_username?: string | null
  profile?: string | null
  picture?: string | null | any
  website?: string | null
  email?: string | null
  email_verified?: boolean | null
  gender?: string | null
  birthdate?: string | null
  zoneinfo?: string | null
  locale?: string | null
  phone_number?: string | null
  updated_at?: Date | string | number | null
  address?: {
    formatted?: string | null
    street_address?: string | null
    locality?: string | null
    region?: string | null
    postal_code?: string | null
    country?: string | null
  } | null
  [claim: string]: unknown
}

// TODO: rename `signIn` to `authorized`

/** Override the default session creation flow of Auth.js */
export interface CallbacksOptions<P = Profile, A = Account> {
  /**
   * Controls whether a user is allowed to sign in or not.
   * Returning `true` continues the sign-in flow.
   * Returning `false` or throwing an error will stop the sign-in flow and redirect the user to the error page.
   * Returning a string will redirect the user to the specified URL.
   *
   * Unhandled errors will throw an `AuthorizedCallbackError` with the message set to the original error.
   *
   * @see [`AuthorizedCallbackError`](https://authjs.dev/reference/errors#authorizedcallbackerror)
   *
   * @example
   * ```ts
   * callbacks: {
   *  async signIn({ profile }) {
   *   // Only allow sign in for users with email addresses ending with "yourdomain.com"
   *   return profile?.email?.endsWith("@yourdomain.com")
   * }
   * ```
   */
  signIn: (params: {
    user: User | AdapterUser
    account: A | null
    /**
     * If OAuth provider is used, it contains the full
     * OAuth profile returned by your provider.
     */
    profile?: P
    /**
     * If Email provider is used, on the first call, it contains a
     * `verificationRequest: true` property to indicate it is being triggered in the verification request flow.
     * When the callback is invoked after a user has clicked on a sign in link,
     * this property will not be present. You can check for the `verificationRequest` property
     * to avoid sending emails to addresses or domains on a blocklist or to only explicitly generate them
     * for email address in an allow list.
     */
    email?: {
      verificationRequest?: boolean
    }
    /** If Credentials provider is used, it contains the user credentials */
    credentials?: Record<string, CredentialInput>
  }) => Awaitable<boolean | string>
  /**
   * This callback is called anytime the user is redirected to a callback URL (e.g. on signin or signout).
   * By default only URLs on the same URL as the site are allowed,
   * you can use this callback to customise that behaviour.
   *
   * [Documentation](https://authjs.dev/guides/basics/callbacks#redirect-callback)
   */
  redirect: (params: {
    /** URL provided as callback URL by the client */
    url: string
    /** Default base URL of site (can be used as fallback) */
    baseUrl: string
  }) => Awaitable<string>
  /**
   * This callback is called whenever a session is checked.
   * (Eg.: invoking the `/api/session` endpoint, using `useSession` or `getSession`)
   *
   * ⚠ By default, only a subset (email, name, image)
   * of the token is returned for increased security.
   *
   * If you want to make something available you added to the token through the `jwt` callback,
   * you have to explicitly forward it here to make it available to the client.
   *
   * @see [`jwt` callback](https://authjs.dev/reference/core/types#jwt)
   */
  session: (
    params: ({
      session: { user: AdapterUser } & AdapterSession
      /** Available when {@link AuthConfig.session} is set to `strategy: "database"`. */
      user: AdapterUser
    } & {
      session: Session
      /** Available when {@link AuthConfig.session} is set to `strategy: "jwt"` */
      token: JWT
    }) & {
      /**
       * Available when using {@link AuthConfig.session} `strategy: "database"` and an update is triggered for the session.
       *
       * :::note
       * You should validate this data before using it.
       * :::
       */
      newSession: any
      trigger?: "update"
    }
  ) => Awaitable<Session | DefaultSession>
  /**
   * This callback is called whenever a JSON Web Token is created (i.e. at sign in)
   * or updated (i.e whenever a session is accessed in the client).
   * Its content is forwarded to the `session` callback,
   * where you can control what should be returned to the client.
   * Anything else will be kept from your front-end.
   *
   * The JWT is encrypted by default.
   *
   * [Documentation](https://next-auth.js.org/configuration/callbacks#jwt-callback) |
   * [`session` callback](https://next-auth.js.org/configuration/callbacks#session-callback)
   */
  jwt: (params: {
    /**
     * When `trigger` is `"signIn"` or `"signUp"`, it will be a subset of {@link JWT},
     * `name`, `email` and `image` will be included.
     *
     * Otherwise, it will be the full {@link JWT} for subsequent calls.
     */
    token: JWT
    /**
     * Either the result of the {@link OAuthConfig.profile} or the {@link CredentialsConfig.authorize} callback.
     * @note available when `trigger` is `"signIn"` or `"signUp"`.
     *
     * Resources:
     * - [Credentials Provider](https://authjs.dev/reference/core/providers/credentials)
     * - [User database model](https://authjs.dev/reference/core/adapters#user)
     */
    user: User | AdapterUser
    /**
     * Contains information about the provider that was used to sign in.
     * Also includes {@link TokenSet}
     * @note available when `trigger` is `"signIn"` or `"signUp"`
     */
    account: A | null
    /**
     * The OAuth profile returned from your provider.
     * (In case of OIDC it will be the decoded ID Token or /userinfo response)
     * @note available when `trigger` is `"signIn"`.
     */
    profile?: P
    /**
     * Check why was the jwt callback invoked. Possible reasons are:
     * - user sign-in: First time the callback is invoked, `user`, `profile` and `account` will be present.
     * - user sign-up: a user is created for the first time in the database (when {@link AuthConfig.session}.strategy is set to `"database"`)
     * - update event: Triggered by the [`useSession().update`](https://next-auth.js.org/getting-started/client#update-session) method.
     * In case of the latter, `trigger` will be `undefined`.
     */
    trigger?: "signIn" | "signUp" | "update"
    /** @deprecated use `trigger === "signUp"` instead */
    isNewUser?: boolean
    /**
     * When using {@link AuthConfig.session} `strategy: "jwt"`, this is the data
     * sent from the client via the [`useSession().update`](https://next-auth.js.org/getting-started/client#update-session) method.
     *
     * ⚠ Note, you should validate this data before using it.
     */
    session?: any
  }) => Awaitable<JWT | null>
}

/** [Documentation](https://authjs.dev/reference/core#cookies) */
export interface CookieOption {
  name: string
  options: CookieSerializeOptions
}

/** [Documentation](https://authjs.dev/reference/core#cookies) */
export interface CookiesOptions {
  sessionToken: Partial<CookieOption>
  callbackUrl: Partial<CookieOption>
  csrfToken: Partial<CookieOption>
  pkceCodeVerifier: Partial<CookieOption>
  state: Partial<CookieOption>
  nonce: Partial<CookieOption>
  webauthnChallenge: Partial<CookieOption>
}

/**
 *  The various event callbacks you can register for from next-auth
 *
 * [Documentation](https://authjs.dev/guides/basics/events)
 */
export interface EventCallbacks {
  /**
   * If using a `credentials` type auth, the user is the raw response from your
   * credential provider.
   * For other providers, you'll get the User object from your adapter, the account,
   * and an indicator if the user was new to your Adapter.
   */
  signIn: (message: {
    user: User
    account: Account | null
    profile?: Profile
    isNewUser?: boolean
  }) => Awaitable<void>
  /**
   * The message object will contain one of these depending on
   * if you use JWT or database persisted sessions:
   * - `token`: The JWT for this session.
   * - `session`: The session object from your adapter that is being ended.
   */
  signOut: (
    message:
      | { session: Awaited<ReturnType<Required<Adapter>["deleteSession"]>> }
      | { token: Awaited<ReturnType<JWTOptions["decode"]>> }
  ) => Awaitable<void>
  createUser: (message: { user: User }) => Awaitable<void>
  updateUser: (message: { user: User }) => Awaitable<void>
  linkAccount: (message: {
    user: User | AdapterUser
    account: Account
    profile: User | AdapterUser
  }) => Awaitable<void>
  /**
   * The message object will contain one of these depending on
   * if you use JWT or database persisted sessions:
   * - `token`: The JWT for this session.
   * - `session`: The session object from your adapter.
   */
  session: (message: { session: Session; token: JWT }) => Awaitable<void>
}

export type EventType = keyof EventCallbacks

/** TODO: Check if all these are used/correct */
export type ErrorPageParam = "Configuration" | "AccessDenied" | "Verification"

/** TODO: Check if all these are used/correct */
export type SignInPageErrorParam =
  | "Signin"
  | "OAuthSignin"
  | "OAuthCallbackError"
  | "OAuthCreateAccount"
  | "EmailCreateAccount"
  | "Callback"
  | "OAuthAccountNotLinked"
  | "EmailSignin"
  | "CredentialsSignin"
  | "SessionRequired"

export interface PagesOptions {
  /**
   * The path to the sign in page.
   *
   * The optional "error" query parameter is set to
   * one of the {@link SignInPageErrorParam available} values.
   *
   * @default "/signin"
   */
  signIn: string
  signOut: string
  /**
   * The path to the error page.
   *
   * The optional "error" query parameter is set to
   * one of the {@link ErrorPageParam available} values.
   *
   * @default "/error"
   */
  error: string
  verifyRequest: string
  /** If set, new users will be directed here on first sign in */
  newUser: string
}

type ISODateString = string

export interface DefaultSession {
  user?: User
  expires: ISODateString
}

/** The active session of the logged in user. */
export interface Session extends DefaultSession { }

/**
 * The shape of the returned object in the OAuth providers' `profile` callback,
 * available in the `jwt` and `session` callbacks,
 * or the second parameter of the `session` callback, when using a database.
 */
export interface User {
  id?: string
  name?: string | null
  email?: string | null
  image?: string | null
}

// Below are types that are only supposed be used by next-auth internally

/** @internal */
export type InternalProvider<T = ProviderType> = (T extends "oauth"
  ? OAuthConfigInternal<any>
  : T extends "oidc"
<<<<<<< HEAD
  ? OIDCConfigInternal<any>
  : T extends "email"
  ? EmailConfig
  : T extends "credentials"
  ? CredentialsConfig
  : T extends WebAuthnProviderType
  ? WebAuthnConfig
  : never) & {
    signinUrl: string
    /** @example `"https://example.com/api/auth/callback/id"` */
    callbackUrl: string
  }
=======
    ? OIDCConfigInternal<any>
    : T extends "email"
      ? EmailConfig
      : T extends "credentials"
        ? CredentialsConfig
        : T extends WebAuthnProviderType
          ? WebAuthnConfig
          : never) & {
  signinUrl: string
  /** @example `"https://example.com/api/auth/callback/id"` */
  callbackUrl: string
}
>>>>>>> 8a2ca6b2

export interface PublicProvider {
  id: string
  name: string
  type: string
  signinUrl: string
  callbackUrl: string
}

/**
 * Supported actions by Auth.js. Each action map to a REST API endpoint.
 * Some actions have a `GET` and `POST` variant, depending on if the action
 * changes the state of the server.
 *
 * - **`"callback"`**:
 *   - **`GET`**: Handles the callback from an [OAuth provider](https://authjs.dev/reference/core/providers/oauth).
 *   - **`POST`**: Handles the callback from a [Credentials provider](https://authjs.dev/reference/core/providers/credentials).
 * - **`"csrf"`**: Returns the raw CSRF token, which is saved in a cookie (encrypted).
 * It is used for CSRF protection, implementing the [double submit cookie](https://cheatsheetseries.owasp.org/cheatsheets/Cross-Site_Request_Forgery_Prevention_Cheat_Sheet.html#double-submit-cookie) technique.
 * :::note
 * Some frameworks have built-in CSRF protection and can therefore disable this action. In this case, the corresponding endpoint will return a 404 response. Read more at [`skipCSRFCheck`](https://authjs.dev/reference/core#skipcsrfcheck).
 * _⚠ We don't recommend manually disabling CSRF protection, unless you know what you're doing._
 * :::
 * - **`"error"`**: Renders the built-in error page.
 * - **`"providers"`**: Returns a client-safe list of all configured providers.
 * - **`"session"`**:
 *   - **`GET**`: Returns the user's session if it exists, otherwise `null`.
 *   - **`POST**`: Updates the user's session and returns the updated session.
 * - **`"signin"`**:
 *   - **`GET`**: Renders the built-in sign-in page.
 *   - **`POST`**: Initiates the sign-in flow.
 * - **`"signout"`**:
 *   - **`GET`**: Renders the built-in sign-out page.
 *   - **`POST`**: Initiates the sign-out flow. This will invalidate the user's session (deleting the cookie, and if there is a session in the database, it will be deleted as well).
 * - **`"verify-request"`**: Renders the built-in verification request page.
 * - **`"webauthn-options"`**:
 *   - **`GET`**: Returns the options for the WebAuthn authentication and registration flows.
 */
export type AuthAction =
  | "callback"
  | "csrf"
  | "error"
  | "providers"
  | "session"
  | "signin"
  | "signout"
  | "verify-request"
  | "webauthn-options"

/** @internal */
export interface RequestInternal {
  url: URL
  method: "GET" | "POST"
  cookies?: Partial<Record<string, string>>
  headers?: Record<string, any>
  query?: Record<string, any>
  body?: Record<string, any>
  action: AuthAction
  providerId?: string
  error?: string
}

// Should only be used by frameworks
export interface ResponseInternal<
  Body extends string | Record<string, any> | any[] | null = any,
> {
  status?: number
  headers?: Headers | HeadersInit
  body?: Body
  redirect?: string
  cookies?: Cookie[]
}

/**
 * A webauthn authenticator.
 * Represents an entity capable of authenticating the account it references,
 * and contains the auhtenticator's credentials and related information.
 *
 * @see https://www.w3.org/TR/webauthn/#authenticator
 */
export interface Authenticator {
  /**
   * ID of the user this authenticator belongs to.
   */
  userId?: string
  /**
   * The provider account ID connected to the authenticator.
   */
  providerAccountId: string
  /**
   * Number of times the authenticator has been used.
   */
  counter: number
  /**
   * Whether the client authenticator backed up the credential.
   */
  credentialBackedUp: boolean
  /**
   * Base64 encoded credential ID.
   */
  credentialID: string
  /**
   * Base64 encoded credential public key.
   */
  credentialPublicKey: string
  /**
   * Concatenated transport flags.
   */
  transports?: string
  /**
   * Device type of the authenticator.
   */
  credentialDeviceType: string
}

/** @internal */
export interface InternalOptions<TProviderType = ProviderType> {
  providers: InternalProvider[]
  url: URL
  action: AuthAction
  provider: InternalProvider<TProviderType>
  csrfToken?: string
  /**
   * `true` if the [Double-submit CSRF check](https://owasp.org/www-chapter-london/assets/slides/David_Johansson-Double_Defeat_of_Double-Submit_Cookie.pdf) was succesful
   * or [`skipCSRFCheck`](https://authjs.dev/reference/core#skipcsrfcheck) was enabled.
   */
  csrfTokenVerified?: boolean
  secret: string | string[]
  theme: Theme
  debug: boolean
  logger: LoggerInstance
  session: NonNullable<Required<AuthConfig["session"]>>
  pages: Partial<PagesOptions>
  jwt: JWTOptions
  events: Partial<EventCallbacks>
  adapter: Required<Adapter> | undefined
  callbacks: CallbacksOptions
  cookies: Record<keyof CookiesOptions, CookieOption>
  callbackUrl: string
  /**
   * If true, the OAuth callback is being proxied by the server to the original URL.
   * See also {@link OAuthConfigInternal.redirectProxyUrl}.
   */
  isOnRedirectProxy: boolean
<<<<<<< HEAD
  experimental: NonNullable<AuthConfig['experimental']>
=======
  experimental: NonNullable<AuthConfig["experimental"]>
>>>>>>> 8a2ca6b2
  basePath: string
}<|MERGE_RESOLUTION|>--- conflicted
+++ resolved
@@ -73,31 +73,20 @@
   OIDCConfigInternal,
   ProviderType,
 } from "./providers/index.js"
-<<<<<<< HEAD
-import {
-  WebAuthnConfig,
-  WebAuthnProviderType,
-} from "./providers/webauthn"
-=======
 import type {
   WebAuthnConfig,
   WebAuthnProviderType,
 } from "./providers/webauthn.js"
->>>>>>> 8a2ca6b2
 
 export type { AuthConfig } from "./index.js"
 export type { LoggerInstance }
 export type Awaitable<T> = T | PromiseLike<T>
 export type Awaited<T> = T extends Promise<infer U> ? U : T
 
-<<<<<<< HEAD
-export type SemverString = `v${number}` | `v${number}.${number}` | `v${number}.${number}.${number}`
-=======
 export type SemverString =
   | `v${number}`
   | `v${number}.${number}`
   | `v${number}.${number}.${number}`
->>>>>>> 8a2ca6b2
 
 /**
  * Change the theme of the built-in pages.
@@ -484,20 +473,6 @@
 export type InternalProvider<T = ProviderType> = (T extends "oauth"
   ? OAuthConfigInternal<any>
   : T extends "oidc"
-<<<<<<< HEAD
-  ? OIDCConfigInternal<any>
-  : T extends "email"
-  ? EmailConfig
-  : T extends "credentials"
-  ? CredentialsConfig
-  : T extends WebAuthnProviderType
-  ? WebAuthnConfig
-  : never) & {
-    signinUrl: string
-    /** @example `"https://example.com/api/auth/callback/id"` */
-    callbackUrl: string
-  }
-=======
     ? OIDCConfigInternal<any>
     : T extends "email"
       ? EmailConfig
@@ -510,7 +485,6 @@
   /** @example `"https://example.com/api/auth/callback/id"` */
   callbackUrl: string
 }
->>>>>>> 8a2ca6b2
 
 export interface PublicProvider {
   id: string
@@ -655,10 +629,6 @@
    * See also {@link OAuthConfigInternal.redirectProxyUrl}.
    */
   isOnRedirectProxy: boolean
-<<<<<<< HEAD
-  experimental: NonNullable<AuthConfig['experimental']>
-=======
   experimental: NonNullable<AuthConfig["experimental"]>
->>>>>>> 8a2ca6b2
   basePath: string
 }