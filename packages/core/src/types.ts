/**
 *
 * This module contains public types and interfaces of the core package.
 *
 * ## Installation
 *
 * ```bash npm2yarn
 * npm install @auth/core
 * ```
 *
 * You can then import this submodule from `@auth/core/type`.
 *
 * ## Usage
 *
 * Even if you don't use TypeScript, IDEs like VSCode will pick up types to provide you with a better developer experience.
 * While you are typing, you will get suggestions about what certain objects/functions look like,
 * and sometimes links to documentation, examples, and other valuable resources.
 *
 * Generally, you will not need to import types from this module.
 * Mostly when using the `Auth` function and optionally the `AuthConfig` interface,
 * everything inside there will already be typed.
 *
 * :::tip
 * Inside the `Auth` function, you won't need to use a single type from this module.
 *
 * @example
 * ```ts title=index.ts
 * import { Auth } from "@auth/core"
 *
 * const request = new Request("https://example.com")
 * const response = await Auth(request, {
 *   callbacks: {
 *     jwt(): JWT { // <-- This is unnecessary!
 *       return { foo: "bar" }
 *     },
 *     session(
 *        { session, token }: { session: Session; token: JWT } // <-- This is unnecessary!
 *     ) {
 *       return session
 *     },
 *   }
 * })
 * ```
 * :::
 *
 * :::info
 * We are advocates of TypeScript, as it will help you catch errors at build-time, before your users do. 😉
 * :::
 *
 * ## Resources
 *
 * - [TypeScript - The Basics](https://www.typescriptlang.org/docs/handbook/2/basic-types.html)
 * - [Extending built-in types](https://authjs.dev/getting-started/typescript#module-augmentation)
 *
 * @module types
 */

import type { CookieSerializeOptions } from "cookie"
import type {
  OAuth2TokenEndpointResponse,
  OpenIDTokenEndpointResponse,
} from "oauth4webapi"
import type { Adapter, AdapterUser } from "./adapters.js"
import { AuthConfig } from "./index.js"
import type { JWT, JWTOptions } from "./jwt.js"
import type { Cookie } from "./lib/utils/cookie.js"
import type { LoggerInstance } from "./lib/utils/logger.js"
import type {
  CredentialInput,
  CredentialsConfig,
  EmailConfig,
  OAuthConfigInternal,
  OIDCConfigInternal,
  ProviderType,
} from "./providers/index.js"

export type { AuthConfig } from "./index.js"
export type { LoggerInstance }
export type Awaitable<T> = T | PromiseLike<T>

/**
 * Change the theme of the built-in pages.
 *
 * [Documentation](https://authjs.dev/reference/core#authconfig#theme) |
 * [Pages](https://authjs.dev/guides/basics/pages)
 */
export interface Theme {
  colorScheme?: "auto" | "dark" | "light"
  logo?: string
  brandColor?: string
  buttonText?: string
}

/**
 * Different tokens returned by OAuth Providers.
 * Some of them are available with different casing,
 * but they refer to the same value.
 */
export type TokenSet = Partial<
  OAuth2TokenEndpointResponse | OpenIDTokenEndpointResponse
> & {
  /**
   * Date of when the `access_token` expires in seconds.
   * This value is calculated from the `expires_in` value.
   *
   * @see https://www.ietf.org/rfc/rfc6749.html#section-4.2.2
   */
  expires_at?: number
}

/**
 * Usually contains information about the provider being used
 * and also extends `TokenSet`, which is different tokens returned by OAuth Providers.
 */
export interface Account extends Partial<OpenIDTokenEndpointResponse> {
  /** Provider's id for this account. Eg.: "google" */
  provider: string
  /**
   * This value depends on the type of the provider being used to create the account.
   * - oauth/oidc: The OAuth account's id, returned from the `profile()` callback.
   * - email: The user's email address.
   * - credentials: `id` returned from the `authorize()` callback
   */
  providerAccountId: string
  /** Provider's type for this account */
  type: ProviderType
  /**
   * id of the user this account belongs to
   *
   * @see https://authjs.dev/reference/core/adapters#user
   */
  userId?: string
  /**
   * Calculated value based on {@link OAuth2TokenEndpointResponse.expires_in}.
   *
   * It is the absolute timestamp (in seconds) when the {@link OAuth2TokenEndpointResponse.access_token} expires.
   *
   * This value can be used for implementing token rotation together with {@link OAuth2TokenEndpointResponse.refresh_token}.
   *
   * @see https://authjs.dev/guides/basics/refresh-token-rotation#database-strategy
   * @see https://www.rfc-editor.org/rfc/rfc6749#section-5.1
   */
  expires_at?: number
}

/**
 * The user info returned from your OAuth provider.
 *
 * @see https://openid.net/specs/openid-connect-core-1_0.html#StandardClaims
 */
export interface Profile {
  sub?: string | null
  name?: string | null
  given_name?: string | null
  family_name?: string | null
  middle_name?: string | null
  nickname?: string | null
  preferred_username?: string | null
  profile?: string | null
  picture?: string | null | any
  website?: string | null
  email?: string | null
  email_verified?: boolean | null
  gender?: string | null
  birthdate?: string | null
  zoneinfo?: string | null
  locale?: string | null
  phone_number?: string | null
  updated_at?: Date | string | number | null
  address?: {
    formatted?: string | null
    street_address?: string | null
    locality?: string | null
    region?: string | null
    postal_code?: string | null
    country?: string | null
  } | null
  [claim: string]: unknown
}

// TODO: rename `signIn` to `authorized`

/** Override the default session creation flow of Auth.js */
export interface CallbacksOptions<P = Profile, A = Account> {
  /**
   * Controls whether a user is allowed to sign in or not.
   * Returning `true` continues the sign-in flow, while
<<<<<<< HEAD
   * returning `false` throws an `AuthorizedCallbackError`.
   * The `reason` property is set to `"AccessDenied"` and the `status` property is set to `403`.
   *
   * Unhandled errors will throw an `AuthorizedCallbackError`.
   * The `reason` property is set to `Configuration` and the `status` property is set to `500`.
=======
   * returning `false` throws an `AuthorizedCallbackError` with the message `"AccessDenied"`.
   *
   * Unhandled errors will throw an `AuthorizedCallbackError` with the message set to the original error.
   *
   * @see [`AuthorizedCallbackError`](https://authjs.dev/reference/errors#authorizedcallbackerror)
>>>>>>> 9e802b00
   *
   * @example
   * ```ts
   * callbacks: {
   *  async signIn({ profile }) {
   *   // Only allow sign in for users with email addresses ending with "yourdomain.com"
   *   return profile?.email?.endsWith("@yourdomain.com")
   * }
   * ```
   */
  signIn: (params: {
    user: User | AdapterUser
    account: A | null
    /**
     * If OAuth provider is used, it contains the full
     * OAuth profile returned by your provider.
     */
    profile?: P
    /**
     * If Email provider is used, on the first call, it contains a
     * `verificationRequest: true` property to indicate it is being triggered in the verification request flow.
     * When the callback is invoked after a user has clicked on a sign in link,
     * this property will not be present. You can check for the `verificationRequest` property
     * to avoid sending emails to addresses or domains on a blocklist or to only explicitly generate them
     * for email address in an allow list.
     */
    email?: {
      verificationRequest?: boolean
    }
    /** If Credentials provider is used, it contains the user credentials */
    credentials?: Record<string, CredentialInput>
  }) => Awaitable<boolean>
  /**
   * This callback is called anytime the user is redirected to a callback URL (e.g. on signin or signout).
   * By default only URLs on the same URL as the site are allowed,
   * you can use this callback to customise that behaviour.
   *
   * [Documentation](https://authjs.dev/guides/basics/callbacks#redirect-callback)
   */
  redirect: (params: {
    /** URL provided as callback URL by the client */
    url: string
    /** Default base URL of site (can be used as fallback) */
    baseUrl: string
  }) => Awaitable<string>
  /**
   * This callback is called whenever a session is checked.
   * (Eg.: invoking the `/api/session` endpoint, using `useSession` or `getSession`)
   *
   * ⚠ By default, only a subset (email, name, image)
   * of the token is returned for increased security.
   *
   * If you want to make something available you added to the token through the `jwt` callback,
   * you have to explicitly forward it here to make it available to the client.
   *
   * @see [`jwt` callback](https://authjs.dev/reference/core/types#jwt)
   */
  session: (
    params: (
      | {
          session: Session
          /** Available when {@link AuthConfig.session} is set to `strategy: "database"`. */
          user: AdapterUser
        }
      | {
          session: Session
          /** Available when {@link AuthConfig.session} is set to `strategy: "jwt"` */
          token: JWT
        }
    ) & {
      /**
       * Available when using {@link AuthConfig.session} `strategy: "database"` and an update is triggered for the session.
       *
       * :::note
       * You should validate this data before using it.
       * :::
       */
      newSession: any
      trigger?: "update"
    }
  ) => Awaitable<Session | DefaultSession>
  /**
   * This callback is called whenever a JSON Web Token is created (i.e. at sign in)
   * or updated (i.e whenever a session is accessed in the client).
   * Its content is forwarded to the `session` callback,
   * where you can control what should be returned to the client.
   * Anything else will be kept from your front-end.
   *
   * The JWT is encrypted by default.
   *
   * [Documentation](https://next-auth.js.org/configuration/callbacks#jwt-callback) |
   * [`session` callback](https://next-auth.js.org/configuration/callbacks#session-callback)
   */
  jwt: (params: {
    /**
     * When `trigger` is `"signIn"` or `"signUp"`, it will be a subset of {@link JWT},
     * `name`, `email` and `image` will be included.
     *
     * Otherwise, it will be the full {@link JWT} for subsequent calls.
     */
    token: JWT
    /**
     * Either the result of the {@link OAuthConfig.profile} or the {@link CredentialsConfig.authorize} callback.
     * @note available when `trigger` is `"signIn"` or `"signUp"`.
     *
     * Resources:
     * - [Credentials Provider](https://authjs.dev/reference/core/providers/credentials)
     * - [User database model](https://authjs.dev/reference/core/adapters#user)
     */
    user: User | AdapterUser
    /**
     * Contains information about the provider that was used to sign in.
     * Also includes {@link TokenSet}
     * @note available when `trigger` is `"signIn"` or `"signUp"`
     */
    account: A | null
    /**
     * The OAuth profile returned from your provider.
     * (In case of OIDC it will be the decoded ID Token or /userinfo response)
     * @note available when `trigger` is `"signIn"`.
     */
    profile?: P
    /**
     * Check why was the jwt callback invoked. Possible reasons are:
     * - user sign-in: First time the callback is invoked, `user`, `profile` and `account` will be present.
     * - user sign-up: a user is created for the first time in the database (when {@link AuthConfig.session}.strategy is set to `"database"`)
     * - update event: Triggered by the [`useSession().update`](https://next-auth.js.org/getting-started/client#update-session) method.
     * In case of the latter, `trigger` will be `undefined`.
     */
    trigger?: "signIn" | "signUp" | "update"
    /** @deprecated use `trigger === "signUp"` instead */
    isNewUser?: boolean
    /**
     * When using {@link AuthConfig.session} `strategy: "jwt"`, this is the data
     * sent from the client via the [`useSession().update`](https://next-auth.js.org/getting-started/client#update-session) method.
     *
     * ⚠ Note, you should validate this data before using it.
     */
    session?: any
  }) => Awaitable<JWT | null>
}

/** [Documentation](https://authjs.dev/reference/core#cookies) */
export interface CookieOption {
  name: string
  options: CookieSerializeOptions
}

/** [Documentation](https://authjs.dev/reference/core#cookies) */
export interface CookiesOptions {
  sessionToken: Partial<CookieOption>
  callbackUrl: Partial<CookieOption>
  csrfToken: Partial<CookieOption>
  pkceCodeVerifier: Partial<CookieOption>
  state: Partial<CookieOption>
  nonce: Partial<CookieOption>
}

/**
 *  The various event callbacks you can register for from next-auth
 *
 * [Documentation](https://authjs.dev/guides/basics/events)
 */
export interface EventCallbacks {
  /**
   * If using a `credentials` type auth, the user is the raw response from your
   * credential provider.
   * For other providers, you'll get the User object from your adapter, the account,
   * and an indicator if the user was new to your Adapter.
   */
  signIn: (message: {
    user: User
    account: Account | null
    profile?: Profile
    isNewUser?: boolean
  }) => Awaitable<void>
  /**
   * The message object will contain one of these depending on
   * if you use JWT or database persisted sessions:
   * - `token`: The JWT for this session.
   * - `session`: The session object from your adapter that is being ended.
   */
  signOut: (
    message:
      | { session: Awaited<ReturnType<Required<Adapter>["deleteSession"]>> }
      | { token: Awaited<ReturnType<JWTOptions["decode"]>> }
  ) => Awaitable<void>
  createUser: (message: { user: User }) => Awaitable<void>
  updateUser: (message: { user: User }) => Awaitable<void>
  linkAccount: (message: {
    user: User | AdapterUser
    account: Account
    profile: User | AdapterUser
  }) => Awaitable<void>
  /**
   * The message object will contain one of these depending on
   * if you use JWT or database persisted sessions:
   * - `token`: The JWT for this session.
   * - `session`: The session object from your adapter.
   */
  session: (message: { session: Session; token: JWT }) => Awaitable<void>
}

export type EventType = keyof EventCallbacks

/** TODO: Check if all these are used/correct */
export type ErrorPageParam = "Configuration" | "AccessDenied" | "Verification"

/** TODO: Check if all these are used/correct */
export type SignInPageErrorParam =
  | "Signin"
  | "OAuthSignin"
  | "OAuthCallbackError"
  | "OAuthCreateAccount"
  | "EmailCreateAccount"
  | "Callback"
  | "OAuthAccountNotLinked"
  | "EmailSignin"
  | "CredentialsSignin"
  | "SessionRequired"

export interface PagesOptions {
  /**
   * The path to the sign in page.
   *
   * The optional "error" query parameter is set to
   * one of the {@link SignInPageErrorParam available} values.
   *
   * @default "/signin"
   */
  signIn: string
  signOut: string
  /**
   * The path to the error page.
   *
   * The optional "error" query parameter is set to
   * one of the {@link ErrorPageParam available} values.
   *
   * @default "/error"
   */
  error: string
  verifyRequest: string
  /** If set, new users will be directed here on first sign in */
  newUser: string
}

type ISODateString = string

export interface DefaultSession {
  user?: User
  expires: ISODateString
}

/**
 * Returned by `useSession`, `getSession`, returned by the `session` callback
 * and also the shape received as a prop on the `SessionProvider` React Context
 *
 * [`useSession`](https://authjs.devreference/nextjs/react/#usesession) |
 * [`getSession`](https://authjs.dev/reference/utilities#getsession) |
 * [`SessionProvider`](https://authjs.devreference/nextjs/react#sessionprovider) |
 * [`session` callback](https://authjs.dev/guides/basics/callbacks#jwt-callback)
 */
export interface Session extends DefaultSession {}

/**
 * The shape of the returned object in the OAuth providers' `profile` callback,
 * available in the `jwt` and `session` callbacks,
 * or the second parameter of the `session` callback, when using a database.
 *
 * [`signIn` callback](https://authjs.dev/guides/basics/callbacks#sign-in-callback) |
 * [`session` callback](https://authjs.dev/guides/basics/callbacks#jwt-callback) |
 * [`jwt` callback](https://authjs.dev/guides/basics/callbacks#jwt-callback) |
 * [`profile` OAuth provider callback](https://authjs.dev/guides/providers/custom-provider)
 */
export interface User {
  id?: string
  name?: string | null
  email?: string | null
  image?: string | null
}

// Below are types that are only supposed be used by next-auth internally

/** @internal */
export type InternalProvider<T = ProviderType> = (T extends "oauth"
  ? OAuthConfigInternal<any>
  : T extends "oidc"
    ? OIDCConfigInternal<any>
    : T extends "email"
      ? EmailConfig
      : T extends "credentials"
        ? CredentialsConfig
        : never) & {
  signinUrl: string
  /** @example `"https://example.com/api/auth/callback/id"` */
  callbackUrl: string
}

export interface PublicProvider {
  id: string
  name: string
  type: string
  signinUrl: string
  callbackUrl: string
}

/**
 * Supported actions by Auth.js. Each action map to a REST API endpoint.
 * Some actions have a `GET` and `POST` variant, depending on if the action
 * changes the state of the server.
 *
 * - **`"callback"`**:
 *   - **`GET`**: Handles the callback from an [OAuth provider](https://authjs.dev/reference/core/providers/oauth).
 *   - **`POST`**: Handles the callback from a [Credentials provider](https://authjs.dev/reference/core/providers/credentials).
 * - **`"csrf"`**: Returns the raw CSRF token, which is saved in a cookie (encrypted).
 * It is used for CSRF protection, implementing the [double submit cookie](https://cheatsheetseries.owasp.org/cheatsheets/Cross-Site_Request_Forgery_Prevention_Cheat_Sheet.html#double-submit-cookie) technique.
 * :::note
 * Some frameworks have built-in CSRF protection and can therefore disable this action. In this case, the corresponding endpoint will return a 404 response. Read more at [`skipCSRFCheck`](https://authjs.dev/reference/core#skipcsrfcheck).
 * _⚠ We don't recommend manually disabling CSRF protection, unless you know what you're doing._
 * :::
 * - **`"error"`**: Renders the built-in error page.
 * - **`"providers"`**: Returns a client-safe list of all configured providers.
 * - **`"session"`**:
 *   - **`GET**`: Returns the user's session if it exists, otherwise `null`.
 *   - **`POST**`: Updates the user's session and returns the updated session.
 * - **`"signin"`**:
 *   - **`GET`**: Renders the built-in sign-in page.
 *   - **`POST`**: Initiates the sign-in flow.
 * - **`"signout"`**:
 *   - **`GET`**: Renders the built-in sign-out page.
 *   - **`POST`**: Initiates the sign-out flow. This will invalidate the user's session (deleting the cookie, and if there is a session in the database, it will be deleted as well).
 * - **`"verify-request"`**: Renders the built-in verification request page.
 */
export type AuthAction =
  | "callback"
  | "csrf"
  | "error"
  | "providers"
  | "session"
  | "signin"
  | "signout"
  | "verify-request"

/** @internal */
export interface RequestInternal {
  url: URL
  method: "GET" | "POST"
  cookies?: Partial<Record<string, string>>
  headers?: Record<string, any>
  query?: Record<string, any>
  body?: Record<string, any>
  action: AuthAction
  providerId?: string
  error?: string
}

// Should only be used by frameworks
export interface ResponseInternal<
  Body extends string | Record<string, any> | any[] | null = any,
> {
  status?: number
  headers?: Headers | HeadersInit
  body?: Body
  redirect?: string
  cookies?: Cookie[]
}

/** @internal */
export interface InternalOptions<TProviderType = ProviderType> {
  providers: InternalProvider[]
  url: URL
  action: AuthAction
  provider: InternalProvider<TProviderType>
  csrfToken?: string
  /**
   * `true` if the [Double-submit CSRF check](https://owasp.org/www-chapter-london/assets/slides/David_Johansson-Double_Defeat_of_Double-Submit_Cookie.pdf) was succesful
   * or [`skipCSRFCheck`](https://authjs.dev/reference/core#skipcsrfcheck) was enabled.
   */
  csrfTokenVerified?: boolean
  secret: string
  theme: Theme
  debug: boolean
  logger: LoggerInstance
  session: NonNullable<Required<AuthConfig["session"]>>
  pages: Partial<PagesOptions>
  jwt: JWTOptions
  events: Partial<EventCallbacks>
  adapter: Required<Adapter> | undefined
  callbacks: CallbacksOptions
  cookies: Record<keyof CookiesOptions, CookieOption>
  callbackUrl: string
  /**
   * If true, the OAuth callback is being proxied by the server to the original URL.
   * See also {@link OAuthConfigInternal.redirectProxyUrl}.
   */
  isOnRedirectProxy: boolean
  experimental: Record<string, boolean>
}<|MERGE_RESOLUTION|>--- conflicted
+++ resolved
@@ -185,19 +185,11 @@
   /**
    * Controls whether a user is allowed to sign in or not.
    * Returning `true` continues the sign-in flow, while
-<<<<<<< HEAD
-   * returning `false` throws an `AuthorizedCallbackError`.
-   * The `reason` property is set to `"AccessDenied"` and the `status` property is set to `403`.
-   *
-   * Unhandled errors will throw an `AuthorizedCallbackError`.
-   * The `reason` property is set to `Configuration` and the `status` property is set to `500`.
-=======
    * returning `false` throws an `AuthorizedCallbackError` with the message `"AccessDenied"`.
    *
    * Unhandled errors will throw an `AuthorizedCallbackError` with the message set to the original error.
    *
    * @see [`AuthorizedCallbackError`](https://authjs.dev/reference/errors#authorizedcallbackerror)
->>>>>>> 9e802b00
    *
    * @example
    * ```ts
