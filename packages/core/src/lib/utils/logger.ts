--- conflicted
+++ resolved
@@ -26,11 +26,7 @@
       error.cause &&
       typeof error.cause === "object" &&
       "err" in error.cause &&
-<<<<<<< HEAD
-      error.cause.err instanceof AuthError
-=======
       error.cause.err instanceof Error
->>>>>>> 9e802b00
     ) {
       const { err, ...data } = error.cause
       console.error(`${red}[auth][cause]${reset}:`, err.stack)
