--- conflicted
+++ resolved
@@ -16,9 +16,6 @@
 import type { Cookie } from "../utils/cookie.js"
 import { getSimpleWebAuthnBrowserScriptTag } from "../../providers/webauthn.js"
 
-<<<<<<< HEAD
-function send({ html, title, status, cookies, theme, headTags }: any): ResponseInternal {
-=======
 function send({
   html,
   title,
@@ -27,20 +24,15 @@
   theme,
   headTags,
 }: any): ResponseInternal {
->>>>>>> 8a2ca6b2
   return {
     cookies,
     status,
     headers: { "Content-Type": "text/html" },
     body: `<!DOCTYPE html><html lang="en"><head><meta charset="UTF-8"><meta http-equiv="X-UA-Compatible" content="IE=edge"><meta name="viewport" content="width=device-width, initial-scale=1.0"><style>${css}</style><title>${title}</title>${
       headTags ?? ""
-<<<<<<< HEAD
-    }</head><body class="__next-auth-theme-${theme?.colorScheme ?? "auto"}"><div class="page">${renderToString(html)}</div></body></html>`,
-=======
     }</head><body class="__next-auth-theme-${
       theme?.colorScheme ?? "auto"
     }"><div class="page">${renderToString(html)}</div></body></html>`,
->>>>>>> 8a2ca6b2
   }
 }
 
@@ -104,13 +96,6 @@
       // a simpleWebAuthnBrowserScript is defined, we need to
       // render the script in the page.
       const webauthnProvider = providers?.find(
-<<<<<<< HEAD
-        (p): p is InternalProvider<"webauthn"> => p.type === "webauthn" && p.enableConditionalUI
-      )
-      const simpleWebAuthnBrowserScript = webauthnProvider ?
-        getSimpleWebAuthnBrowserScriptTag(webauthnProvider) :
-        undefined
-=======
         (p): p is InternalProvider<"webauthn"> =>
           p.type === "webauthn" &&
           p.enableConditionalUI &&
@@ -122,7 +107,6 @@
         const { simpleWebAuthnBrowserVersion } = webauthnProvider
         simpleWebAuthnBrowserScript = `<script src="https://unpkg.com/@simplewebauthn/browser@${simpleWebAuthnBrowserVersion}/dist/bundle/index.umd.min.js" crossorigin="anonymous"></script>`
       }
->>>>>>> 8a2ca6b2
 
       return send({
         cookies,
