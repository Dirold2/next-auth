{
  "name": "@auth/core",
  "version": "0.26.2",
  "description": "Authentication for the Web.",
  "keywords": [
    "authentication",
    "authjs",
    "jwt",
    "oauth",
    "oidc",
    "passwordless",
    "standard",
    "vanilla",
    "webapi"
  ],
  "homepage": "https://authjs.dev",
  "repository": "https://github.com/nextauthjs/next-auth.git",
  "author": "Balázs Orbán <info@balazsorban.com>",
  "contributors": [
    "Balázs Orbán <info@balazsorban.com>",
    "Nico Domino <yo@ndo.dev>",
    "Lluis Agusti <hi@llu.lu>",
    "Thang Huu Vu <hi@thvu.dev>",
    "Iain Collins <me@iaincollins.com"
  ],
  "type": "module",
  "types": "./index.d.ts",
  "files": [
    "*.js",
    "*.d.ts*",
    "lib",
    "providers",
    "src"
  ],
  "exports": {
    ".": {
      "types": "./index.d.ts",
      "import": "./index.js"
    },
    "./adapters": {
      "types": "./adapters.d.ts"
    },
    "./errors": {
      "types": "./errors.d.ts",
      "import": "./errors.js"
    },
    "./jwt": {
      "types": "./jwt.d.ts",
      "import": "./jwt.js"
    },
    "./providers": {
      "types": "./providers/index.d.ts"
    },
    "./providers/*": {
      "types": "./providers/*.d.ts",
      "import": "./providers/*.js"
    },
    "./types": {
      "types": "./types.d.ts"
    }
  },
  "license": "ISC",
  "dependencies": {
    "@panva/hkdf": "^1.1.1",
    "@types/cookie": "0.6.0",
    "cookie": "0.6.0",
    "jose": "^5.1.3",
    "oauth4webapi": "^2.4.0",
    "preact": "10.11.3",
    "preact-render-to-string": "5.2.3"
  },
  "peerDependencies": {
<<<<<<< HEAD
=======
    "@simplewebauthn/browser": "^9.0.1",
>>>>>>> 8a2ca6b2
    "@simplewebauthn/server": "^9.0.1",
    "nodemailer": "^6.8.0"
  },
  "peerDependenciesMeta": {
<<<<<<< HEAD
=======
    "@simplewebauthn/browser": {
      "optional": true
    },
>>>>>>> 8a2ca6b2
    "@simplewebauthn/server": {
      "optional": true
    },
    "nodemailer": {
      "optional": true
    }
  },
  "scripts": {
    "build": "pnpm css && pnpm providers && tsc",
    "clean": "rm -rf *.js *.d.ts* lib providers",
    "css": "node scripts/generate-css",
    "dev": "pnpm css && pnpm providers && tsc -w",
    "test:e2e": "playwright test -c ../utils/playwright.config.ts",
    "test": "vitest -c ../utils/vitest.config.ts",
    "providers": "node scripts/generate-providers"
  },
  "devDependencies": {
    "@simplewebauthn/browser": "v9.0.0",
    "@types/node": "18.11.10",
    "@types/nodemailer": "6.4.6",
    "@types/react": "18.0.37",
    "autoprefixer": "10.4.13",
    "postcss": "8.4.19",
    "postcss-nesting": "^12.0.2"
  }
}<|MERGE_RESOLUTION|>--- conflicted
+++ resolved
@@ -70,20 +70,14 @@
     "preact-render-to-string": "5.2.3"
   },
   "peerDependencies": {
-<<<<<<< HEAD
-=======
     "@simplewebauthn/browser": "^9.0.1",
->>>>>>> 8a2ca6b2
     "@simplewebauthn/server": "^9.0.1",
     "nodemailer": "^6.8.0"
   },
   "peerDependenciesMeta": {
-<<<<<<< HEAD
-=======
     "@simplewebauthn/browser": {
       "optional": true
     },
->>>>>>> 8a2ca6b2
     "@simplewebauthn/server": {
       "optional": true
     },
