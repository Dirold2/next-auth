{
  "name": "@auth/fauna-adapter",
  "version": "2.0.0",
  "description": "Fauna Adapter for Auth.js",
  "homepage": "https://authjs.dev",
  "repository": "https://github.com/nextauthjs/next-auth",
  "bugs": {
    "url": "https://github.com/nextauthjs/next-auth/issues"
  },
  "author": "Bhanu Teja P",
  "contributors": [
    "Nico Domino <yo@ndo.dev>",
    "Balázs Orbán <info@balazsorban.com>",
    "Aske Hippe Brun <mail@askehippebrun.com>"
  ],
  "type": "module",
  "types": "./index.d.ts",
  "files": [
    "*.js",
    "*.d.ts*",
    "src"
  ],
  "exports": {
    ".": {
      "types": "./index.d.ts",
      "import": "./index.js"
    }
  },
  "license": "ISC",
  "keywords": [
    "next-auth",
    "next.js",
    "fauna",
    "faunadb"
  ],
  "private": false,
  "publishConfig": {
    "access": "public"
  },
  "scripts": {
    "fauna": "fauna",
    "build": "tsc",
    "dev": "tsc -w",
    "test": "./test/test.sh"
  },
  "dependencies": {
    "@auth/core": "workspace:*"
  },
  "peerDependencies": {
    "fauna": "^1.3.1"
  },
  "devDependencies": {
<<<<<<< HEAD
    "@fauna-labs/fauna-schema-migrate": "^2.2.1",
    "faunadb": "^4.8.0"
=======
    "fauna": "^1.3.1",
    "fauna-shell": "1.2.1"
>>>>>>> d71f9bab
  }
}<|MERGE_RESOLUTION|>--- conflicted
+++ resolved
@@ -50,12 +50,7 @@
     "fauna": "^1.3.1"
   },
   "devDependencies": {
-<<<<<<< HEAD
-    "@fauna-labs/fauna-schema-migrate": "^2.2.1",
-    "faunadb": "^4.8.0"
-=======
     "fauna": "^1.3.1",
     "fauna-shell": "1.2.1"
->>>>>>> d71f9bab
   }
 }