--- conflicted
+++ resolved
@@ -45,20 +45,12 @@
       return format.from(response.data)
     },
     async verificationToken({ identifier, token }) {
-<<<<<<< HEAD
-      const key = [identifier, token]
-      const ref = Match(indexes.VerificationTokenByIdentifierAndToken, key)
-      const verificationToken = await q(Get(ref))
-      if (verificationToken) delete verificationToken.id
-      return verificationToken
-=======
       const response = await client.query<FaunaVerificationToken>(
         fql`VerificationToken.byIdentifierAndToken(${identifier}, ${token}).first()`,
       )
       const _verificationToken: Partial<FaunaVerificationToken> = { ...response.data }
       delete _verificationToken.id
       return format.from(_verificationToken)
->>>>>>> d71f9bab
     },
   },
 })