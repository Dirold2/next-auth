import type {
  LiteralUnion,
  SignInOptions,
  SignInAuthorizationParams,
  SignOutParams,
} from "next-auth/react"
import type {
  BuiltInProviderType,
  RedirectableProviderType,
} from "@auth/core/providers"

/**
 * Client-side method to initiate a signin flow
 * or send the user to the signin page listing all possible providers.
 * Automatically adds the CSRF token to the request.
 *
 * [Documentation](https://next-auth.js.org/getting-started/client#signin)
 */
export async function signIn<
  P extends RedirectableProviderType | undefined = undefined
>(
  providerId?: LiteralUnion<
    P extends RedirectableProviderType
      ? P | BuiltInProviderType
      : BuiltInProviderType
  >,
  options?: SignInOptions,
  authorizationParams?: SignInAuthorizationParams
) {
  const { callbackUrl = window.location.href, redirect = true } = options ?? {}

  // TODO: Support custom providers
  const isCredentials = providerId === "credentials"
  const isEmail = providerId === "email"
  const isSupportingReturn = isCredentials || isEmail

  // TODO: Handle custom base path
  const signInUrl = `/api/auth/${
    isCredentials ? "callback" : "signin"
  }/${providerId}`

  const _signInUrl = `${signInUrl}?${new URLSearchParams(authorizationParams)}`

  // TODO: Handle custom base path
  const csrfTokenResponse = await fetch("/api/auth/csrf")
  const { csrfToken } = await csrfTokenResponse.json()

  const res = await fetch(_signInUrl, {
    method: "post",
    headers: {
      "Content-Type": "application/x-www-form-urlencoded",
      "X-Auth-Return-Redirect": "1",
    },
<<<<<<< HEAD
=======
    // @ts-ignore
>>>>>>> 6f5a5031
    body: new URLSearchParams({
      ...options,
      csrfToken,
      callbackUrl,
    }),
  })

  const data = await res.clone().json()
  const error = new URL(data.url).searchParams.get("error")
  if (redirect || !isSupportingReturn || !error) {
    // TODO: Do not redirect for Credentials and Email providers by default in next major
    window.location.href = data.url ?? data.redirect ?? callbackUrl
    // If url contains a hash, the browser does not reload the page. We reload manually
    if (data.url.includes("#")) window.location.reload()
    return
  }
  return res
}

/**
 * Signs the user out, by removing the session cookie.
 * Automatically adds the CSRF token to the request.
 *
 * [Documentation](https://next-auth.js.org/getting-started/client#signout)
 */
export async function signOut(options?: SignOutParams) {
  const { callbackUrl = window.location.href } = options ?? {}
  // TODO: Custom base path
  const csrfTokenResponse = await fetch("/api/auth/csrf")
  const { csrfToken } = await csrfTokenResponse.json()
  const res = await fetch(`/api/auth/signout`, {
    method: "post",
    headers: {
      "Content-Type": "application/x-www-form-urlencoded",
      "X-Auth-Return-Redirect": "1",
    },
    body: new URLSearchParams({
      csrfToken,
      callbackUrl,
    }),
  })
  const data = await res.json()

  const url = data.url ?? data.redirect ?? callbackUrl
  window.location.href = url
  // If url contains a hash, the browser does not reload the page. We reload manually
  if (url.includes("#")) window.location.reload()
}<|MERGE_RESOLUTION|>--- conflicted
+++ resolved
@@ -51,10 +51,7 @@
       "Content-Type": "application/x-www-form-urlencoded",
       "X-Auth-Return-Redirect": "1",
     },
-<<<<<<< HEAD
-=======
     // @ts-ignore
->>>>>>> 6f5a5031
     body: new URLSearchParams({
       ...options,
       csrfToken,
