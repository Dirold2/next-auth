--- conflicted
+++ resolved
@@ -303,15 +303,11 @@
         "X-Auth-Return-Redirect": "1",
       },
       // @ts-expect-error
-<<<<<<< HEAD
-      body: new URLSearchParams({ ...options, ...webAuthnBody, csrfToken, callbackUrl }),
-=======
       body: new URLSearchParams({
         ...options,
         csrfToken,
         callbackUrl,
       }),
->>>>>>> 8a2ca6b2
     }
   )
 
