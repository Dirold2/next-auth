---
title: Overview
---

Using an Auth.js / NextAuth.js adapter you can connect to any database service or even several different services at the same time. The following listed official adapters are created and maintained by the community:

<div class="adapter-card-list">
<<<<<<< HEAD
  <a href="/reference/adapter/d1" class="adapter-card">
    <img src="/img/adapters/d1.svg" width="40" />
    <h4 class="adapter-card__title">D1 Adapter</h4>
=======
  <a href="/reference/adapter/edgedb" class="adapter-card">
    <img src="/img/adapters/edgedb.svg" width="30" />
    <h4 class="adapter-card__title">EdgeDB Adapter</h4>
>>>>>>> ed322367
  </a>
  <a href="/reference/adapter/dgraph" class="adapter-card">
    <img src="/img/adapters/dgraph.png" width="30" />
    <h4 class="adapter-card__title">Dgraph Adapter</h4>
  </a>
   <a href="/reference/adapter/drizzle" class="adapter-card">
    <img src="/img/adapters/drizzle-orm.png" width="30" />
    <h4 class="adapter-card__title">Drizzle Adapter</h4>
  </a>
  <a href="/reference/adapter/dynamodb" class="adapter-card">
    <img src="/img/adapters/dynamodb.png" width="30" />
    <h4 class="adapter-card__title">DynamoDB Adapter</h4>
  </a>
  <a href="/reference/adapter/fauna" class="adapter-card">
    <img src="/img/adapters/fauna.png" width="30" />
    <h4 class="adapter-card__title">Fauna Adapter</h4>
  </a>
  <a href="/reference/adapter/firebase" class="adapter-card">
    <img src="/img/adapters/firebase.svg" width="40" />
    <h4 class="adapter-card__title">Firebase Adapter</h4>
  </a>
  <a href="/reference/adapter/kysely" class="adapter-card">
    <img src="/img/adapters/kysely.svg" width="40" />
    <h4 class="adapter-card__title">Kysely Adapter</h4>
  </a>
  <a href="/reference/adapter/mikro-orm" class="adapter-card">
    <img src="/img/adapters/mikro-orm.png" width="30" />
    <h4 class="adapter-card__title">Mikro ORM Adapter</h4>
  </a>
  <a href="/reference/adapter/mongodb" class="adapter-card">
    <img src="/img/adapters/mongodb.svg" width="15" />
    <h4 class="adapter-card__title">MongoDB Adapter</h4>
  </a>
  <a href="/reference/adapter/neo4j" class="adapter-card">
    <img src="/img/adapters/neo4j.svg" width="50" />
    <h4 class="adapter-card__title">Neo4j Adapter</h4>
  </a>
  <a href="/reference/adapter/pouchdb" class="adapter-card">
    <img src="/img/adapters/pouchdb.svg" width="20" />
    <h4 class="adapter-card__title">PouchDB Adapter</h4>
  </a>
  <a href="/reference/adapter/prisma" class="adapter-card">
    <img src="/img/adapters/prisma.svg" width="30" />
    <h4 class="adapter-card__title">Prisma Adapter</h4>
  </a>
  <a href="/reference/adapter/sequelize" class="adapter-card">
    <img src="/img/adapters/sequelize.svg" width="30" />
    <h4 class="adapter-card__title">Sequelize Adapter</h4>
  </a>
  <a href="/reference/adapter/supabase" class="adapter-card">
    <img src="/img/adapters/supabase.svg" width="25" />
    <h4 class="adapter-card__title">Supabase Adapter</h4>
  </a>
  <a href="/reference/adapter/typeorm" class="adapter-card">
    <img src="/img/adapters/typeorm.png" width="30" />
    <h4 class="adapter-card__title">TypeORM Adapter</h4>
  </a>
  <a href="/reference/adapter/upstash-redis" class="adapter-card">
    <img src="/img/adapters/upstash-redis.svg" width="30" />
    <h4 class="adapter-card__title">Upstash Adapter</h4>
  </a>
  <a href="/reference/adapter/xata" class="adapter-card">
    <img src="/img/adapters/xata.svg" width="20" />
    <h4 class="adapter-card__title">Xata Adapter</h4>
  </a>
</div>

:::info
If you don't find an adapter for the database or service you use, you can always create one yourself. Have a look at our guide on [how to create a database adapter](/guides/adapters/creating-a-database-adapter).
:::

## Models

<<<<<<< HEAD
Auth.js can be used with any database. Models tell you what structures Auth.js expects from your database. Models will vary slightly depending on which adapter you use, but in general, will look something like this. Each adapter's model/schema will be slightly adapted for its needs, but will look very much like this schema below:
=======
Auth.js can be used with any database. Models tell you what structures Auth.js expects from your database. Models will vary slightly depending on which adapter you use, but in general, will look something like this:
>>>>>>> ed322367

```mermaid
erDiagram
    User ||--|{ Account : ""
    User {
      string id
      string name
      string email
      timestamp emailVerified
      string image
    }
    User ||--|{ Session : ""
    Session {
      string id
      timestamp expires
      string sessionToken
      string userId
    }
    Account {
      string id
      string userId
      string type
      string provider
      string providerAccountId
      string refresh_token
      string access_token
      int expires_at
      string token_type
      string scope
      string id_token
      string session_state
    }
    VerificationToken {
      string identifier
      string token
      timestamp expires
    }
```

More information about each Model/Table can be found below.

:::note
You can [create your adapter](/guides/adapters/creating-a-database-adapter) if you want to use Auth.js with a database that is not supported out of the box, or you have to change fields on any of the models.
:::

---

### User

The User model is for information such as the user's name and email address.

Email address is optional, but if one is specified for a User, then it must be unique.

:::note
If a user first signs in with an OAuth provider, then their email address is automatically populated using the one from their OAuth profile if the OAuth provider returns one.

This provides a way to contact users and for users to maintain access to their account and sign in using email in the event they are unable to sign in with the OAuth provider in the future (if the [Email Provider](/reference/core/providers_email) is configured).
:::

User creation in the database is automatic and happens when the user is logging in for the first time with a provider.
If the first sign-in is via the [OAuth Provider](/reference/core/providers_oauth), the default data saved is `id`, `name`, `email` and `image`. You can add more profile data by returning extra fields in your [OAuth provider](/guides/providers/custom-provider)'s [`profile()`](/reference/core/providers#profile) callback.

If the first sign-in is via the [Email Provider](/reference/core/providers_email), then the saved user will have `id`, `email`, `emailVerified`, where `emailVerified` is the timestamp of when the user was created.

### Account

The Account model is for information about OAuth accounts associated with a User

A single User can have multiple Accounts, but each Account can only have one User.

Account creation in the database is automatic and happens when the user is logging in for the first time with a provider, or the [`Adapter.linkAccount`](/reference/core/adapters#linkaccount) method is invoked. The default data saved is `access_token`, `expires_at`, `refresh_token`, `id_token`, `token_type`, `scope` and `session_state`. You can save other fields or remove the ones you don't need by returning them in the [OAuth provider](/guides/providers/custom-provider)'s [`account()`](/reference/core/providers#account) callback.

Linking Accounts to Users happen automatically, only when they have the same e-mail address, and the user is currently signed in. Check the [FAQ](/concepts/faq#security) for more information on why this is a requirement.

:::tip
You can manually unlink accounts if your adapter implements the `unlinkAccount` method. Make sure to take all the necessary security steps to avoid data loss.
:::

:::note
Linking and unlinking accounts through an API is a planned feature: https://github.com/nextauthjs/next-auth/issues/230
:::

### Session

The Session model is used for database sessions. It is not used if JSON Web Tokens are enabled. Keep in mind, that you can use a database to persist Users and Accounts, and still use JWT for sessions. See the [`session.strategy`](/reference/configuration/auth-config) option.

A single User can have multiple Sessions, each Session can only have one User.

:::tip
When a Session is read, we check if its `expires` field indicates an invalid session, and delete it from the database. You can also do this clean-up periodically in the background to avoid our extra delete call to the database during an active session retrieval. This might result in a slight performance increase in a few cases.
:::

### Verification Token

The Verification Token model is used to store tokens for passwordless sign in.

A single User can have multiple open Verification Tokens (e.g. to sign in to different devices).

It has been designed to be extendable for other verification purposes in the future (e.g. 2FA / magic codes, etc.).

:::note
Auth.js makes sure that every token is usable only once, and by default has a short (1 day, can be configured by [`maxAge`](/guides/providers/email)) lifetime. If your user did not manage to finish the sign-in flow in time, they will have to start the sign-in process again.
:::

:::tip
Due to users forgetting or failing at the sign-in flow, you might end up with unwanted rows in your database, that you might have to periodically clean up to avoid filling the database up with unnecessary data.
:::

## RDBMS Naming Convention

<<<<<<< HEAD
Auth.js / NextAuth.js uses `camelCase` for its own database rows, while respecting the conventional `snake_case` formatting for OAuth related values. If mixed casing is an issue for you, most adapters have a dedicated section on how to use a single naming convention.
=======
Auth.js / NextAuth.js uses `camelCase` for its database rows while respecting the conventional `snake_case` formatting for OAuth-related values. If the mixed casing is an issue for you, most adapters have a dedicated documentation section on how to force a casing convention.
>>>>>>> ed322367

## TypeScript

Check out the [`@auth/core/adapters` API Reference](/reference/core/adapters) documentation.<|MERGE_RESOLUTION|>--- conflicted
+++ resolved
@@ -5,15 +5,12 @@
 Using an Auth.js / NextAuth.js adapter you can connect to any database service or even several different services at the same time. The following listed official adapters are created and maintained by the community:
 
 <div class="adapter-card-list">
-<<<<<<< HEAD
   <a href="/reference/adapter/d1" class="adapter-card">
     <img src="/img/adapters/d1.svg" width="40" />
     <h4 class="adapter-card__title">D1 Adapter</h4>
-=======
   <a href="/reference/adapter/edgedb" class="adapter-card">
     <img src="/img/adapters/edgedb.svg" width="30" />
     <h4 class="adapter-card__title">EdgeDB Adapter</h4>
->>>>>>> ed322367
   </a>
   <a href="/reference/adapter/dgraph" class="adapter-card">
     <img src="/img/adapters/dgraph.png" width="30" />
@@ -87,11 +84,7 @@
 
 ## Models
 
-<<<<<<< HEAD
-Auth.js can be used with any database. Models tell you what structures Auth.js expects from your database. Models will vary slightly depending on which adapter you use, but in general, will look something like this. Each adapter's model/schema will be slightly adapted for its needs, but will look very much like this schema below:
-=======
 Auth.js can be used with any database. Models tell you what structures Auth.js expects from your database. Models will vary slightly depending on which adapter you use, but in general, will look something like this:
->>>>>>> ed322367
 
 ```mermaid
 erDiagram
@@ -202,11 +195,7 @@
 
 ## RDBMS Naming Convention
 
-<<<<<<< HEAD
-Auth.js / NextAuth.js uses `camelCase` for its own database rows, while respecting the conventional `snake_case` formatting for OAuth related values. If mixed casing is an issue for you, most adapters have a dedicated section on how to use a single naming convention.
-=======
 Auth.js / NextAuth.js uses `camelCase` for its database rows while respecting the conventional `snake_case` formatting for OAuth-related values. If the mixed casing is an issue for you, most adapters have a dedicated documentation section on how to force a casing convention.
->>>>>>> ed322367
 
 ## TypeScript
 
