// @ts-check

const fs = require("fs")
const path = require("path")

// list providers entries from @auth/core/providers/*.ts
const coreSrc = "../packages/core/src"
const providers = fs
  .readdirSync(path.join(__dirname, coreSrc, "/providers"))
  .filter((file) => file.endsWith(".ts"))
  .map((p) => `${coreSrc}/providers/${p}`)

const typedocConfig = require("./typedoc.json")
// @ts-expect-error
delete typedocConfig.$schema

/**
 * @param {string} name
 * @returns Record<[string, any]>
 */
function typedocAdapter(name) {
  const slug = name.toLowerCase().replace(" ", "-")

  return [
    "docusaurus-plugin-typedoc",
    {
      id: slug,
      plugin: [require.resolve("./typedoc-mdn-links")],
      watch: process.env.TYPEDOC_WATCH,
      entryPoints: [`../packages/adapter-${slug}/src/index.ts`],
      tsconfig: `../packages/adapter-${slug}/tsconfig.json`,
      out: `reference/adapter/${slug}`,
      sidebar: {
        indexLabel: name,
      },
      ...typedocConfig,
    },
  ]
}

/** @type {import("@docusaurus/types").Config} */
const docusaurusConfig = {
  markdown: {
    mermaid: true,
  },
  themes: ["@docusaurus/theme-mermaid"],
  title: "Auth.js",
  tagline: "Authentication for the Web.",
  url: "https://authjs.dev",
  baseUrl: "/",
  favicon: "img/favicon.ico",
  trailingSlash: false,
  organizationName: "nextauthjs",
  // TODO: remove this once ready
  onBrokenLinks: "log",
  projectName: "next-auth",
  themeConfig: {
    prism: {
      theme: require("prism-react-renderer/themes/nightOwl"),
      magicComments: [
        {
          className: "theme-code-block-highlighted-line",
          line: "highlight-next-line",
          block: { start: "highlight-start", end: "highlight-end" },
        },
      ],
    },
    algolia: {
      appId: "OUEDA16KPG",
      apiKey: "97c0894508f2d1d4a2fef4fe6db28448",
      indexName: "next-auth",
      searchParameters: {},
      contextualSearch: false,
      externalUrlRegex: "authjs\\.dev|next-auth\\.js\\.org",
    },
    navbar: {
      title: "Auth.js",
      logo: {
        alt: "Auth.js Logo",
        src: "img/logo/logo-xs.webp",
      },
      items: [
        {
          to: "/getting-started/introduction",
          activeBasePath: "/getting-started/",
          label: "Getting started",
          position: "left",
        },
        {
          to: "/guides",
          activeBasePath: "/guides",
          label: "Guides",
          position: "left",
        },
        {
          to: "/reference",
          activeBasePath: "/reference",
          label: "API Reference",
          position: "left",
        },
        {
          to: "/concepts/faq",
          activeBasePath: "/concepts",
          label: "Concepts",
          position: "left",
        },
        {
          to: "/security",
          activeBasePath: "/security",
          label: "Security",
          position: "left",
        },
        {
          type: "docsVersionDropdown",
          position: "right",
          dropdownActiveClassDisabled: true,
          dropdownItemsAfter: [
            {
              to: "https://github.com/nextauthjs/next-auth/releases",
              label: "All Releases",
            },
          ],
        },
        {
          to: "https://www.npmjs.com/package/next-auth",
          label: "npm",
          position: "right",
        },
        {
          to: "https://github.com/nextauthjs/next-auth",
          label: "GitHub",
          position: "right",
        },
      ],
    },
    announcementBar: {
      id: "new-major-announcement",
      content:
        "<a target='_blank' rel='noopener noreferrer' href='https://next-auth.js.org'>NextAuth.js</a> is becoming Auth.js! 🎉 <a target='_blank' rel='noopener noreferrer' href='https://twitter.com/balazsorban44/status/1603082914362986496'>Read the announcement.</a> Note, this site is under active development. 🏗",
      backgroundColor: "#000",
      textColor: "#fff",
    },
    footer: {
      links: [
        {
          title: "About Auth.js",
          items: [
            {
              label: "Introduction",
              to: "/getting-started/introduction",
            },
            {
              html: `
            <a target="_blank" rel="noopener noreferrer" href="https://vercel.com?utm_source=authjs&utm_campaign=oss">
              <img
                alt="Powered by Vercel"
                style="margin-top: 8px"
                height="32"
                width="167"
                src="https://raw.githubusercontent.com/nextauthjs/next-auth/main/docs/static/img/powered-by-vercel.svg"
              />
            </a>`,
            },
          ],
        },
        {
          title: "Download",
          items: [
            {
              label: "GitHub",
              to: "https://github.com/nextauthjs/next-auth",
            },
            {
              label: "NPM",
              to: "https://www.npmjs.com/package/next-auth",
            },
          ],
        },
        {
          title: "Acknowledgements",
          items: [
            {
              label: "Contributors",
              to: "/contributors",
            },
            {
              label: "Sponsors",
              to: "https://opencollective.com/nextauth",
            },
            {
              label: "Images by unDraw",
              to: "https://undraw.co/",
            },
          ],
        },
      ],
      copyright: `Auth.js &copy; Balázs Orbán ${new Date().getFullYear()}`,
    },
    colorMode: {
      respectPrefersColorScheme: true,
    },
    docs: {
      sidebar: {
        autoCollapseCategories: true,
      },
    },
  },
  presets: [
    [
      "@docusaurus/preset-classic",
      {
        docs: {
          breadcrumbs: false,
          routeBasePath: "/",
          sidebarPath: require.resolve("./sidebars.js"),
          /**
           *
           * @param {{
           *  version: string;
           *  versionDocsDirPath: string;
           *  docPath: string;
           *  permalink: string;
           *  locale: string;
           *}} params
           */
          editUrl({ docPath }) {
            // TODO: support other packages, fix directory links like "providers"
            if (docPath.includes("reference/core")) {
              const file = docPath.split("reference/core/")[1].replace(".md", ".ts").replace("_", "/")
              const base = `https://github.com/nextauthjs/next-auth/edit/main/packages/core/src/${file}`
              return base
            }
            return "https://github.com/nextauthjs/next-auth/edit/main/docs"
          },
          lastVersion: "current",
          showLastUpdateAuthor: true,
          showLastUpdateTime: true,
          remarkPlugins: [require("@sapphire/docusaurus-plugin-npm2yarn2pnpm").npm2yarn2pnpm],
          versions: {
            current: {
              label: "experimental",
            },
          },
        },
        theme: {
          customCss: require.resolve("./src/css/index.css"),
        },
      },
    ],
  ],
  plugins: [
    [
      "docusaurus-plugin-typedoc",
      {
        ...typedocConfig,
        id: "core",
        plugin: [require.resolve("./typedoc-mdn-links")],
        watch: process.env.TYPEDOC_WATCH,
        entryPoints: ["index.ts", "adapters.ts", "errors.ts", "jwt.ts", "types.ts"].map((e) => `${coreSrc}/${e}`).concat(providers),
        tsconfig: "../packages/core/tsconfig.json",
        out: "reference/core",
        sidebar: {
          indexLabel: "index",
        },
      },
    ],
    [
      "docusaurus-plugin-typedoc",
      {
        ...typedocConfig,
        id: "sveltekit",
        plugin: [require.resolve("./typedoc-mdn-links")],
        watch: process.env.TYPEDOC_WATCH,
        entryPoints: ["index.ts", "client.ts"].map((e) => `../packages/frameworks-sveltekit/src/lib/${e}`),
        tsconfig: "../packages/frameworks-sveltekit/tsconfig.json",
        out: "reference/sveltekit",
        sidebar: {
          indexLabel: "index",
        },
      },
    ],
<<<<<<< HEAD
    typedocAdapter("D1"),
    typedocAdapter("Dgraph"),
    typedocAdapter("DynamoDB"),
    typedocAdapter("Fauna"),
    typedocAdapter("Firebase"),
    typedocAdapter("Mikro ORM"),
    typedocAdapter("MongoDB"),
    typedocAdapter("Neo4j"),
    typedocAdapter("PouchDB"),
    typedocAdapter("Prisma"),
    [
      "docusaurus-plugin-typedoc",
      {
        ...typedocConfig,
        id: "typeorm",
        plugin: [require.resolve("./typedoc-mdn-links")],
        watch: process.env.TYPEDOC_WATCH,
        entryPoints: [`../packages/adapter-typeorm-legacy/src/index.ts`],
        tsconfig: `../packages/adapter-typeorm-legacy/tsconfig.json`,
        out: `reference/adapter/typeorm`,
        sidebar: { indexLabel: "TypeORM" },
      },
    ],
    typedocAdapter("Sequelize"),
    typedocAdapter("Supabase"),
    typedocAdapter("Upstash Redis"),
    typedocAdapter("Xata"),
=======
    ...(process.env.TYPEDOC_SKIP_ADAPTERS
      ? []
      : [
          typedocAdapter("EdgeDb"),
          typedocAdapter("Dgraph"),
          typedocAdapter("Drizzle"),
          typedocAdapter("DynamoDB"),
          typedocAdapter("Fauna"),
          typedocAdapter("Firebase"),
          typedocAdapter("Kysely"),
          typedocAdapter("Mikro ORM"),
          typedocAdapter("MongoDB"),
          typedocAdapter("Neo4j"),
          typedocAdapter("PouchDB"),
          typedocAdapter("Prisma"),
          typedocAdapter("TypeORM"),
          typedocAdapter("Sequelize"),
          typedocAdapter("Supabase"),
          typedocAdapter("Upstash Redis"),
          typedocAdapter("Xata"),
        ]),
>>>>>>> ed322367
  ],
}

docusaurusConfig.headTags = [
  {
    tagName: "meta",
    attributes: {
      charSet: "utf-8",
    },
  },
  {
    tagName: "link",
    attributes: {
      rel: "canonical",
      href: docusaurusConfig.url,
    },
  },
  {
    tagName: "meta",
    attributes: {
      property: "og:title",
      content: docusaurusConfig.title,
    },
  },
  {
    tagName: "meta",
    attributes: {
      property: "og:description",
      content: docusaurusConfig.tagline,
    },
  },
  {
    tagName: "meta",
    attributes: {
      property: "og:image",
      content: `${docusaurusConfig.url}/img/og-image.png`,
    },
  },
  {
    tagName: "meta",
    attributes: {
      property: "og:url",
      content: docusaurusConfig.url,
    },
  },
  {
    tagName: "meta",
    attributes: {
      name: "twitter:card",
      content: "summary_large_image",
    },
  },
  {
    tagName: "meta",
    attributes: {
      name: "twitter:title",
      content: docusaurusConfig.title,
    },
  },
  {
    tagName: "meta",
    attributes: {
      name: "twitter:description",
      content: docusaurusConfig.tagline,
    },
  },
  {
    tagName: "meta",
    attributes: {
      name: "twitter:image",
      content: `${docusaurusConfig.url}/img/og-image.png`,
    },
  },
]

module.exports = docusaurusConfig<|MERGE_RESOLUTION|>--- conflicted
+++ resolved
@@ -279,38 +279,10 @@
         },
       },
     ],
-<<<<<<< HEAD
-    typedocAdapter("D1"),
-    typedocAdapter("Dgraph"),
-    typedocAdapter("DynamoDB"),
-    typedocAdapter("Fauna"),
-    typedocAdapter("Firebase"),
-    typedocAdapter("Mikro ORM"),
-    typedocAdapter("MongoDB"),
-    typedocAdapter("Neo4j"),
-    typedocAdapter("PouchDB"),
-    typedocAdapter("Prisma"),
-    [
-      "docusaurus-plugin-typedoc",
-      {
-        ...typedocConfig,
-        id: "typeorm",
-        plugin: [require.resolve("./typedoc-mdn-links")],
-        watch: process.env.TYPEDOC_WATCH,
-        entryPoints: [`../packages/adapter-typeorm-legacy/src/index.ts`],
-        tsconfig: `../packages/adapter-typeorm-legacy/tsconfig.json`,
-        out: `reference/adapter/typeorm`,
-        sidebar: { indexLabel: "TypeORM" },
-      },
-    ],
-    typedocAdapter("Sequelize"),
-    typedocAdapter("Supabase"),
-    typedocAdapter("Upstash Redis"),
-    typedocAdapter("Xata"),
-=======
     ...(process.env.TYPEDOC_SKIP_ADAPTERS
       ? []
       : [
+          typedocAdapter("D1"),
           typedocAdapter("EdgeDb"),
           typedocAdapter("Dgraph"),
           typedocAdapter("Drizzle"),
@@ -329,7 +301,6 @@
           typedocAdapter("Upstash Redis"),
           typedocAdapter("Xata"),
         ]),
->>>>>>> ed322367
   ],
 }
 
